%% The contents of this file are subject to the Mozilla Public License
%% Version 1.1 (the "License"); you may not use this file except in
%% compliance with the License. You may obtain a copy of the License
%% at http://www.mozilla.org/MPL/
%%
%% Software distributed under the License is distributed on an "AS IS"
%% basis, WITHOUT WARRANTY OF ANY KIND, either express or implied. See
%% the License for the specific language governing rights and
%% limitations under the License.
%%
%% The Original Code is RabbitMQ.
%%
%% The Initial Developer of the Original Code is VMware, Inc.
%% Copyright (c) 2011-2011 VMware, Inc.  All rights reserved.
%%

-module(rabbit_backing_queue_qc).
-ifdef(use_proper_qc).
-include("rabbit.hrl").
-include("rabbit_framing.hrl").
-include_lib("proper/include/proper.hrl").

-behaviour(proper_statem).

-define(BQMOD, rabbit_variable_queue).
-define(QUEUE_MAXLEN, 10000).
-define(TIMEOUT_LIMIT, 100).

-define(RECORD_INDEX(Key, Record),
        proplists:get_value(
          Key, lists:zip(record_info(fields, Record),
                         lists:seq(2, record_info(size, Record))))).

-export([initial_state/0, command/1, precondition/2, postcondition/3,
         next_state/3]).

-export([prop_backing_queue_test/0, publish_multiple/4, timeout/2]).

-record(state, {bqstate,
                len,         %% int
                next_seq_id, %% int
                messages,    %% gb_trees of seqid => {msg_props, basic_msg}
                acks,        %% [{acktag, {seqid, {msg_props, basic_msg}}}]
                confirms}).  %% set of msgid

%% Initialise model

initial_state() ->
    #state{bqstate     = qc_variable_queue_init(qc_test_queue()),
           len         = 0,
           next_seq_id = 0,
           messages    = gb_trees:empty(),
           acks        = [],
           confirms    = gb_sets:new()}.

%% Property

prop_backing_queue_test() ->
    ?FORALL(Cmds, commands(?MODULE, initial_state()),
            backing_queue_test(Cmds)).

backing_queue_test(Cmds) ->
    {ok, FileSizeLimit} =
        application:get_env(rabbit, msg_store_file_size_limit),
    application:set_env(rabbit, msg_store_file_size_limit, 512,
                        infinity),
    {ok, MaxJournal} =
        application:get_env(rabbit, queue_index_max_journal_entries),
    application:set_env(rabbit, queue_index_max_journal_entries, 128,
                        infinity),

    {_H, #state{bqstate = BQ}, Res} = run_commands(?MODULE, Cmds),

    application:set_env(rabbit, msg_store_file_size_limit,
                        FileSizeLimit, infinity),
    application:set_env(rabbit, queue_index_max_journal_entries,
                        MaxJournal, infinity),

    ?BQMOD:delete_and_terminate(shutdown, BQ),
    ?WHENFAIL(
       io:format("Result: ~p~n", [Res]),
       aggregate(command_names(Cmds), Res =:= ok)).

%% Commands

%% Command frequencies are tuned so that queues are normally reasonably
%% short, but they may sometimes exceed ?QUEUE_MAXLEN. Publish-multiple
%% and purging cause extreme queue lengths, so these have lower probabilities.
%% Fetches are sufficiently frequent so that commands that need acktags
%% get decent coverage.

command(S) ->
    frequency([{10, qc_publish(S)},
               {1,  qc_publish_delivered(S)},
               {1,  qc_publish_multiple(S)},  %% very slow
               {15, qc_fetch(S)},             %% needed for ack and requeue
               {15, qc_ack(S)},
               {15, qc_requeue(S)},
               {3,  qc_set_ram_duration_target(S)},
               {1,  qc_ram_duration(S)},
               {1,  qc_drain_confirmed(S)},
               {1,  qc_dropwhile(S)},
               {1,  qc_is_empty(S)},
               {1,  qc_timeout(S)},
               {1,  qc_purge(S)}]).

qc_publish(#state{bqstate = BQ}) ->
    {call, ?BQMOD, publish,
     [qc_message(),
      #message_properties{needs_confirming = frequency([{1,  true},
                                                        {20, false}]),
                          expiry = oneof([undefined | lists:seq(1, 10)])},
      self(), BQ]}.

qc_publish_multiple(#state{bqstate = BQ}) ->
    {call, ?MODULE, publish_multiple,
     [qc_message(), #message_properties{}, BQ,
      resize(?QUEUE_MAXLEN, pos_integer())]}.

qc_publish_delivered(#state{bqstate = BQ}) ->
    {call, ?BQMOD, publish_delivered,
     [boolean(), qc_message(), #message_properties{}, self(), BQ]}.

qc_fetch(#state{bqstate = BQ}) ->
    {call, ?BQMOD, fetch, [boolean(), BQ]}.

qc_ack(#state{bqstate = BQ, acks = Acks}) ->
    {call, ?BQMOD, ack, [rand_choice(proplists:get_keys(Acks)), BQ]}.

qc_requeue(#state{bqstate = BQ, acks = Acks}) ->
    {call, ?BQMOD, requeue,
<<<<<<< HEAD
      [rand_choice(proplists:get_keys(Acks)), fun(MsgOpts) -> MsgOpts end, BQ]}.
=======
     [rand_choice(orddict:fetch_keys(Acks)), fun(MsgOpts) -> MsgOpts end, BQ]}.
>>>>>>> 3b573201

qc_set_ram_duration_target(#state{bqstate = BQ}) ->
    {call, ?BQMOD, set_ram_duration_target,
     [oneof([0, 1, 2, resize(1000, pos_integer()), infinity]), BQ]}.

qc_ram_duration(#state{bqstate = BQ}) ->
    {call, ?BQMOD, ram_duration, [BQ]}.

qc_drain_confirmed(#state{bqstate = BQ}) ->
    {call, ?BQMOD, drain_confirmed, [BQ]}.

qc_dropwhile(#state{bqstate = BQ}) ->
    {call, ?BQMOD, dropwhile, [fun dropfun/1, BQ]}.

qc_is_empty(#state{bqstate = BQ}) ->
    {call, ?BQMOD, is_empty, [BQ]}.

qc_timeout(#state{bqstate = BQ}) ->
    {call, ?MODULE, timeout, [BQ, ?TIMEOUT_LIMIT]}.

qc_purge(#state{bqstate = BQ}) ->
    {call, ?BQMOD, purge, [BQ]}.

%% Preconditions

precondition(#state{acks = Acks}, {call, ?BQMOD, Fun, _Arg})
<<<<<<< HEAD
    when Fun =:= ack; Fun =:= requeue ->
    length(Acks) > 0;
=======
  when Fun =:= ack; Fun =:= requeue ->
    orddict:size(Acks) > 0;
>>>>>>> 3b573201
precondition(#state{messages = Messages},
    {call, ?BQMOD, publish_delivered, _Arg}) ->
    gb_trees:is_empty(Messages);
precondition(_S, {call, ?BQMOD, _Fun, _Arg}) ->
    true;
precondition(_S, {call, ?MODULE, timeout, _Arg}) ->
    true;
precondition(#state{len = Len}, {call, ?MODULE, publish_multiple, _Arg}) ->
    Len < ?QUEUE_MAXLEN.

%% Model updates

next_state(S, BQ, {call, ?BQMOD, publish, [Msg, MsgProps, _Pid, _BQ]}) ->
    #state{len         = Len,
           messages    = Messages,
           confirms    = Confirms,
           next_seq_id = NextSeq} = S,
    MsgId = {call, erlang, element, [?RECORD_INDEX(id, basic_message), Msg]},
    NeedsConfirm =
        {call, erlang, element,
         [?RECORD_INDEX(needs_confirming, message_properties), MsgProps]},
    S#state{bqstate  = BQ,
            len      = Len + 1,
            next_seq_id = NextSeq + 1,
            messages = gb_trees:insert(NextSeq, {MsgProps, Msg}, Messages),
            confirms = case eval(NeedsConfirm) of
                           true -> gb_sets:add(MsgId, Confirms);
                           _    -> Confirms
                       end};

next_state(S, BQ, {call, _, publish_multiple, [Msg, MsgProps, _BQ, Count]}) ->
    #state{len = Len, messages = Messages} = S,
<<<<<<< HEAD
    {S1, Msgs1} = repeat({S, Messages},
                    fun ({#state{next_seq_id = NextSeq} = State, Msgs}) ->
                        {State #state { next_seq_id = NextSeq + 1},
                         gb_trees:insert(NextSeq, {MsgProps, Msg}, Msgs)}
                    end, Count),
    S1#state{bqstate  = BQ,
             len      = Len + Count,
             messages = Msgs1};

next_state(S, Res,
           {call, ?BQMOD, publish_delivered,
               [AckReq, Msg, MsgProps, _Pid, _BQ]}) ->
    #state{confirms = Confirms, acks = Acks, next_seq_id = NextSeq} = S,
=======
    Messages1 = repeat(Messages, fun(Msgs) ->
                                         queue:in({MsgProps, Msg}, Msgs)
                                 end, Count),
    S#state{bqstate  = BQ,
            len      = Len + Count,
            messages = Messages1};

next_state(S, Res,
           {call, ?BQMOD, publish_delivered,
            [AckReq, Msg, MsgProps, _Pid, _BQ]}) ->
    #state{confirms = Confirms, acks = Acks} = S,
>>>>>>> 3b573201
    AckTag = {call, erlang, element, [1, Res]},
    BQ1    = {call, erlang, element, [2, Res]},
    MsgId  = {call, erlang, element, [?RECORD_INDEX(id, basic_message), Msg]},
    NeedsConfirm =
        {call, erlang, element,
         [?RECORD_INDEX(needs_confirming, message_properties), MsgProps]},
    S#state{bqstate  = BQ1,
            next_seq_id = NextSeq + 1,
            confirms = case eval(NeedsConfirm) of
                           true -> gb_sets:add(MsgId, Confirms);
                           _    -> Confirms
                       end,
            acks = case AckReq of
                       true  -> [{AckTag, {NextSeq, {MsgProps, Msg}}}|Acks];
                       false -> Acks
                   end
           };

next_state(S, Res, {call, ?BQMOD, fetch, [AckReq, _BQ]}) ->
    #state{len = Len, messages = Messages, acks = Acks} = S,
    ResultInfo = {call, erlang, element, [1, Res]},
    BQ1        = {call, erlang, element, [2, Res]},
    AckTag     = {call, erlang, element, [3, ResultInfo]},
    S1         = S#state{bqstate = BQ1},
<<<<<<< HEAD
    case gb_trees:is_empty(Messages) of
        true  -> S1;
        false -> {SeqId, MsgProp_Msg, M2} = gb_trees:take_smallest(Messages),
                 S2 = S1#state{len = Len - 1, messages = M2},
                 case AckReq of
                     true  ->
                         S2#state{acks = [{AckTag, {SeqId, MsgProp_Msg}}|Acks]};
                     false ->
                         S2
                 end
=======
    case queue:out(Messages) of
        {empty, _M2}       ->
            S1;
        {{value, MsgProp_Msg}, M2} ->
            S2 = S1#state{len = Len - 1, messages = M2},
            case AckReq of
                true  ->
                    S2#state{acks = orddict:append(AckTag, MsgProp_Msg, Acks)};
                false ->
                    S2
            end
>>>>>>> 3b573201
    end;

next_state(S, Res, {call, ?BQMOD, ack, [AcksArg, _BQ]}) ->
    #state{acks = AcksState} = S,
    BQ1 = {call, erlang, element, [2, Res]},
    S#state{bqstate = BQ1,
            acks    = lists:foldl(fun proplists:delete/2, AcksState, AcksArg)};

next_state(S, Res, {call, ?BQMOD, requeue, [AcksArg, _F, _V]}) ->
    #state{messages = Messages, acks = AcksState} = S,
    BQ1 = {call, erlang, element, [2, Res]},
<<<<<<< HEAD
    Messages1 = lists:foldl(fun (AckTag, Msgs) ->
                                {SeqId, MsgPropsMsg} =
                                   proplists:get_value(AckTag, AcksState),
                                gb_trees:insert(SeqId, MsgPropsMsg, Msgs)
                            end, Messages, AcksArg),
=======
    RequeueMsgs = lists:append([orddict:fetch(Key, AcksState) ||
                                   Key <- AcksArg]),
>>>>>>> 3b573201
    S#state{bqstate  = BQ1,
            len      = gb_trees:size(Messages1),
            messages = Messages1,
            acks     = lists:foldl(fun proplists:delete/2, AcksState, AcksArg)};

next_state(S, BQ, {call, ?BQMOD, set_ram_duration_target, _Args}) ->
    S#state{bqstate = BQ};

next_state(S, Res, {call, ?BQMOD, ram_duration, _Args}) ->
    BQ1 = {call, erlang, element, [2, Res]},
    S#state{bqstate = BQ1};

next_state(S, Res, {call, ?BQMOD, drain_confirmed, _Args}) ->
    BQ1 = {call, erlang, element, [2, Res]},
    S#state{bqstate = BQ1};

next_state(S, BQ1, {call, ?BQMOD, dropwhile, _Args}) ->
    #state{messages = Messages} = S,
    Msgs1 = drop_messages(Messages),
    S#state{bqstate = BQ1, len = gb_trees:size(Msgs1), messages = Msgs1};

next_state(S, _Res, {call, ?BQMOD, is_empty, _Args}) ->
    S;

next_state(S, BQ, {call, ?MODULE, timeout, _Args}) ->
    S#state{bqstate = BQ};

next_state(S, Res, {call, ?BQMOD, purge, _Args}) ->
    BQ1 = {call, erlang, element, [2, Res]},
    S#state{bqstate = BQ1, len = 0, messages = gb_trees:empty()}.

%% Postconditions

postcondition(S, {call, ?BQMOD, fetch, _Args}, Res) ->
    #state{messages = Messages, len = Len, acks = Acks, confirms = Confrms} = S,
    case Res of
        {{MsgFetched, _IsDelivered, AckTag, RemainingLen}, _BQ} ->
            {_SeqId, {_MsgProps, Msg}} = gb_trees:smallest(Messages),
            MsgFetched =:= Msg andalso
<<<<<<< HEAD
            not proplists:is_defined(AckTag, Acks) andalso
            not gb_sets:is_element(AckTag, Confrms) andalso
            RemainingLen =:= Len - 1;
=======
                not orddict:is_key(AckTag, Acks) andalso
                not gb_sets:is_element(AckTag, Confrms) andalso
                RemainingLen =:= Len - 1;
>>>>>>> 3b573201
        {empty, _BQ} ->
            Len =:= 0
    end;

postcondition(S, {call, ?BQMOD, publish_delivered, _Args}, {AckTag, _BQ}) ->
    #state{acks = Acks, confirms = Confrms} = S,
<<<<<<< HEAD
    not proplists:is_defined(AckTag, Acks) andalso
    not gb_sets:is_element(AckTag, Confrms);
=======
    not orddict:is_key(AckTag, Acks) andalso
        not gb_sets:is_element(AckTag, Confrms);
>>>>>>> 3b573201

postcondition(#state{len = Len}, {call, ?BQMOD, purge, _Args}, Res) ->
    {PurgeCount, _BQ} = Res,
    Len =:= PurgeCount;

postcondition(#state{len = Len}, {call, ?BQMOD, is_empty, _Args}, Res) ->
    (Len =:= 0) =:= Res;

postcondition(S, {call, ?BQMOD, drain_confirmed, _Args}, Res) ->
    #state{confirms = Confirms} = S,
    {ReportedConfirmed, _BQ} = Res,
    lists:all(fun (M) -> gb_sets:is_element(M, Confirms) end,
              ReportedConfirmed);

postcondition(#state{bqstate = BQ, len = Len}, {call, _M, _F, _A}, _Res) ->
    ?BQMOD:len(BQ) =:= Len.

%% Helpers

repeat(Result, _Fun, 0)    -> Result;
repeat(Result, Fun, Times) -> repeat(Fun(Result), Fun, Times - 1).

publish_multiple(Msg, MsgProps, BQ, Count) ->
    repeat(BQ, fun(BQ1) -> ?BQMOD:publish(Msg, MsgProps, self(), BQ1) end,
           Count).

timeout(BQ, 0) ->
    BQ;
timeout(BQ, AtMost) ->
    case ?BQMOD:needs_timeout(BQ) of
        false -> BQ;
        _     -> timeout(?BQMOD:timeout(BQ), AtMost - 1)
    end.

qc_message_payload() -> ?SIZED(Size, resize(Size * Size, binary())).

qc_routing_key() -> noshrink(binary(10)).

qc_delivery_mode() -> oneof([1, 2]).

qc_message() -> qc_message(qc_delivery_mode()).

qc_message(DeliveryMode) ->
    {call, rabbit_basic, message, [qc_default_exchange(),
                                   qc_routing_key(),
                                   #'P_basic'{delivery_mode = DeliveryMode},
                                   qc_message_payload()]}.

qc_default_exchange() ->
    {call, rabbit_misc, r, [<<>>, exchange, <<>>]}.

qc_variable_queue_init(Q) ->
    {call, ?BQMOD, init,
     [Q, false, function(2, ok)]}.

qc_test_q() -> {call, rabbit_misc, r, [<<"/">>, queue, noshrink(binary(16))]}.

qc_test_queue() -> qc_test_queue(boolean()).

qc_test_queue(Durable) ->
    #amqqueue{name        = qc_test_q(),
              durable     = Durable,
              auto_delete = false,
              arguments   = [],
              pid         = self()}.

rand_choice([])   -> [];
rand_choice(List) -> rand_choice(List, [], random:uniform(length(List))).

rand_choice(_List, Selection, 0) ->
    Selection;
rand_choice(List, Selection, N)  ->
    Picked = lists:nth(random:uniform(length(List)), List),
                       rand_choice(List -- [Picked], [Picked | Selection],
                       N - 1).

dropfun(Props) ->
    Expiry = eval({call, erlang, element,
                   [?RECORD_INDEX(expiry, message_properties), Props]}),
    Expiry =/= 1.

drop_messages(Messages) ->
    case gb_trees:is_empty(Messages) of
        true ->
            Messages;
        false -> {_Seq, MsgProps_Msg, M2} = gb_trees:take_smallest(Messages),
            MsgProps = {call, erlang, element, [1, MsgProps_Msg]},
            case dropfun(MsgProps) of
                true  -> drop_messages(M2);
                false -> Messages
            end
    end.

-endif.<|MERGE_RESOLUTION|>--- conflicted
+++ resolved
@@ -129,11 +129,7 @@
 
 qc_requeue(#state{bqstate = BQ, acks = Acks}) ->
     {call, ?BQMOD, requeue,
-<<<<<<< HEAD
       [rand_choice(proplists:get_keys(Acks)), fun(MsgOpts) -> MsgOpts end, BQ]}.
-=======
-     [rand_choice(orddict:fetch_keys(Acks)), fun(MsgOpts) -> MsgOpts end, BQ]}.
->>>>>>> 3b573201
 
 qc_set_ram_duration_target(#state{bqstate = BQ}) ->
     {call, ?BQMOD, set_ram_duration_target,
@@ -160,13 +156,8 @@
 %% Preconditions
 
 precondition(#state{acks = Acks}, {call, ?BQMOD, Fun, _Arg})
-<<<<<<< HEAD
-    when Fun =:= ack; Fun =:= requeue ->
+  when Fun =:= ack; Fun =:= requeue ->
     length(Acks) > 0;
-=======
-  when Fun =:= ack; Fun =:= requeue ->
-    orddict:size(Acks) > 0;
->>>>>>> 3b573201
 precondition(#state{messages = Messages},
     {call, ?BQMOD, publish_delivered, _Arg}) ->
     gb_trees:is_empty(Messages);
@@ -199,7 +190,6 @@
 
 next_state(S, BQ, {call, _, publish_multiple, [Msg, MsgProps, _BQ, Count]}) ->
     #state{len = Len, messages = Messages} = S,
-<<<<<<< HEAD
     {S1, Msgs1} = repeat({S, Messages},
                     fun ({#state{next_seq_id = NextSeq} = State, Msgs}) ->
                         {State #state { next_seq_id = NextSeq + 1},
@@ -211,21 +201,8 @@
 
 next_state(S, Res,
            {call, ?BQMOD, publish_delivered,
-               [AckReq, Msg, MsgProps, _Pid, _BQ]}) ->
+            [AckReq, Msg, MsgProps, _Pid, _BQ]}) ->
     #state{confirms = Confirms, acks = Acks, next_seq_id = NextSeq} = S,
-=======
-    Messages1 = repeat(Messages, fun(Msgs) ->
-                                         queue:in({MsgProps, Msg}, Msgs)
-                                 end, Count),
-    S#state{bqstate  = BQ,
-            len      = Len + Count,
-            messages = Messages1};
-
-next_state(S, Res,
-           {call, ?BQMOD, publish_delivered,
-            [AckReq, Msg, MsgProps, _Pid, _BQ]}) ->
-    #state{confirms = Confirms, acks = Acks} = S,
->>>>>>> 3b573201
     AckTag = {call, erlang, element, [1, Res]},
     BQ1    = {call, erlang, element, [2, Res]},
     MsgId  = {call, erlang, element, [?RECORD_INDEX(id, basic_message), Msg]},
@@ -250,7 +227,6 @@
     BQ1        = {call, erlang, element, [2, Res]},
     AckTag     = {call, erlang, element, [3, ResultInfo]},
     S1         = S#state{bqstate = BQ1},
-<<<<<<< HEAD
     case gb_trees:is_empty(Messages) of
         true  -> S1;
         false -> {SeqId, MsgProp_Msg, M2} = gb_trees:take_smallest(Messages),
@@ -261,19 +237,6 @@
                      false ->
                          S2
                  end
-=======
-    case queue:out(Messages) of
-        {empty, _M2}       ->
-            S1;
-        {{value, MsgProp_Msg}, M2} ->
-            S2 = S1#state{len = Len - 1, messages = M2},
-            case AckReq of
-                true  ->
-                    S2#state{acks = orddict:append(AckTag, MsgProp_Msg, Acks)};
-                false ->
-                    S2
-            end
->>>>>>> 3b573201
     end;
 
 next_state(S, Res, {call, ?BQMOD, ack, [AcksArg, _BQ]}) ->
@@ -285,16 +248,11 @@
 next_state(S, Res, {call, ?BQMOD, requeue, [AcksArg, _F, _V]}) ->
     #state{messages = Messages, acks = AcksState} = S,
     BQ1 = {call, erlang, element, [2, Res]},
-<<<<<<< HEAD
     Messages1 = lists:foldl(fun (AckTag, Msgs) ->
                                 {SeqId, MsgPropsMsg} =
                                    proplists:get_value(AckTag, AcksState),
                                 gb_trees:insert(SeqId, MsgPropsMsg, Msgs)
                             end, Messages, AcksArg),
-=======
-    RequeueMsgs = lists:append([orddict:fetch(Key, AcksState) ||
-                                   Key <- AcksArg]),
->>>>>>> 3b573201
     S#state{bqstate  = BQ1,
             len      = gb_trees:size(Messages1),
             messages = Messages1,
@@ -334,28 +292,17 @@
         {{MsgFetched, _IsDelivered, AckTag, RemainingLen}, _BQ} ->
             {_SeqId, {_MsgProps, Msg}} = gb_trees:smallest(Messages),
             MsgFetched =:= Msg andalso
-<<<<<<< HEAD
             not proplists:is_defined(AckTag, Acks) andalso
-            not gb_sets:is_element(AckTag, Confrms) andalso
-            RemainingLen =:= Len - 1;
-=======
-                not orddict:is_key(AckTag, Acks) andalso
                 not gb_sets:is_element(AckTag, Confrms) andalso
                 RemainingLen =:= Len - 1;
->>>>>>> 3b573201
         {empty, _BQ} ->
             Len =:= 0
     end;
 
 postcondition(S, {call, ?BQMOD, publish_delivered, _Args}, {AckTag, _BQ}) ->
     #state{acks = Acks, confirms = Confrms} = S,
-<<<<<<< HEAD
     not proplists:is_defined(AckTag, Acks) andalso
-    not gb_sets:is_element(AckTag, Confrms);
-=======
-    not orddict:is_key(AckTag, Acks) andalso
         not gb_sets:is_element(AckTag, Confrms);
->>>>>>> 3b573201
 
 postcondition(#state{len = Len}, {call, ?BQMOD, purge, _Args}, Res) ->
     {PurgeCount, _BQ} = Res,
