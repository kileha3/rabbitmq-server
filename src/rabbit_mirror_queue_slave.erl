%% The contents of this file are subject to the Mozilla Public License
%% Version 1.1 (the "License"); you may not use this file except in
%% compliance with the License. You may obtain a copy of the License at
%% http://www.mozilla.org/MPL/
%%
%% Software distributed under the License is distributed on an "AS IS"
%% basis, WITHOUT WARRANTY OF ANY KIND, either express or implied. See the
%% License for the specific language governing rights and limitations
%% under the License.
%%
%% The Original Code is RabbitMQ.
%%
%% The Initial Developer of the Original Code is VMware, Inc.
%% Copyright (c) 2010-2012 VMware, Inc.  All rights reserved.
%%

-module(rabbit_mirror_queue_slave).

%% For general documentation of HA design, see
%% rabbit_mirror_queue_coordinator
%%
%% We join the GM group before we add ourselves to the amqqueue
%% record. As a result:
%% 1. We can receive msgs from GM that correspond to messages we will
%% never receive from publishers.
%% 2. When we receive a message from publishers, we must receive a
%% message from the GM group for it.
%% 3. However, that instruction from the GM group can arrive either
%% before or after the actual message. We need to be able to
%% distinguish between GM instructions arriving early, and case (1)
%% above.
%%
%% All instructions from the GM group must be processed in the order
%% in which they're received.

-export([start_link/1, set_maximum_since_use/2, info/1]).

-export([init/1, handle_call/3, handle_cast/2, handle_info/2, terminate/2,
         code_change/3, handle_pre_hibernate/1, prioritise_call/3,
         prioritise_cast/2, prioritise_info/2]).

-export([joined/2, members_changed/3, handle_msg/3]).

-behaviour(gen_server2).
-behaviour(gm).

-include("rabbit.hrl").

%%----------------------------------------------------------------------------

-include("gm_specs.hrl").

-ifdef(use_specs).
%% Shut dialyzer up
-spec(promote_me/2 :: (_, _) -> no_return()).
-endif.

%%----------------------------------------------------------------------------


-define(CREATION_EVENT_KEYS,
        [pid,
         name,
         master_pid,
         is_synchronised
        ]).

-define(INFO_KEYS, ?CREATION_EVENT_KEYS).

-define(SYNC_INTERVAL,                 25). %% milliseconds
-define(RAM_DURATION_UPDATE_INTERVAL,  5000).
-define(DEATH_TIMEOUT,                 20000). %% 20 seconds

-record(state, { q,
                 gm,
                 master_pid,
                 backing_queue,
                 backing_queue_state,
                 sync_timer_ref,
                 rate_timer_ref,

                 sender_queues, %% :: Pid -> {Q {Msg, Bool}, Set MsgId}
                 msg_id_ack,    %% :: MsgId -> AckTag
                 ack_num,

                 msg_id_status,
                 known_senders,

                 synchronised
               }).

start_link(Q) ->
    gen_server2:start_link(?MODULE, Q, []).

set_maximum_since_use(QPid, Age) ->
    gen_server2:cast(QPid, {set_maximum_since_use, Age}).

info(QPid) ->
    gen_server2:call(QPid, info, infinity).

init(#amqqueue { name = QueueName } = Q) ->
    Self = self(),
    Node = node(),
<<<<<<< HEAD
    case rabbit_misc:execute_mnesia_transaction(fun() ->
                                                    init_it(Self, Node,
                                                            QueueName)
                                                end) of
=======
    case rabbit_misc:execute_mnesia_transaction(
           fun () ->
                   [Q1 = #amqqueue { pid = QPid, slave_pids = MPids }] =
                       mnesia:read({rabbit_queue, QueueName}),
                   case [Pid || Pid <- [QPid | MPids], node(Pid) =:= Node] of
                       []     -> MPids1 = MPids ++ [Self],
                                 rabbit_mirror_queue_misc:store_updated_slaves(
                                   Q1 #amqqueue { slave_pids = MPids1 }),
                                 {new, QPid};
                       [SPid] -> true = rabbit_misc:is_process_alive(SPid),
                                 existing
                   end
           end) of
>>>>>>> f4505342
        {new, MPid} ->
            process_flag(trap_exit, true), %% amqqueue_process traps exits too.
            {ok, GM} = gm:start_link(QueueName, ?MODULE, [self()]),
            receive {joined, GM} ->
                    ok
            end,
            erlang:monitor(process, MPid),
            ok = file_handle_cache:register_callback(
                   rabbit_amqqueue, set_maximum_since_use, [Self]),
            ok = rabbit_memory_monitor:register(
                   Self, {rabbit_amqqueue, set_ram_duration_target, [Self]}),
            {ok, BQ} = application:get_env(backing_queue_module),
            BQS = bq_init(BQ, Q, false),
            State = #state { q                   = Q,
                             gm                  = GM,
                             master_pid          = MPid,
                             backing_queue       = BQ,
                             backing_queue_state = BQS,
                             rate_timer_ref      = undefined,
                             sync_timer_ref      = undefined,

                             sender_queues       = dict:new(),
                             msg_id_ack          = dict:new(),
                             ack_num             = 0,

                             msg_id_status       = dict:new(),
                             known_senders       = pmon:new(),

                             synchronised        = false
                   },
            rabbit_event:notify(queue_slave_created,
                                infos(?CREATION_EVENT_KEYS, State)),
            ok = gm:broadcast(GM, request_length),
            {ok, State, hibernate,
             {backoff, ?HIBERNATE_AFTER_MIN, ?HIBERNATE_AFTER_MIN,
              ?DESIRED_HIBERNATE}};
        {stale, StalePid} ->
            {stop, {stale_master_pid, StalePid}};
        duplicate_live_master ->
            {stop, {duplicate_live_master, Node}};
        existing ->
            ignore
    end.

init_it(Self, Node, QueueName) ->
    [Q1 = #amqqueue { pid = QPid, slave_pids = MPids }] =
                mnesia:read({rabbit_queue, QueueName}),
    case [Pid || Pid <- [QPid | MPids], node(Pid) =:= Node] of
        [] ->
            MPids1 = MPids ++ [Self],
            ok = rabbit_amqqueue:store_queue(Q1#amqqueue{slave_pids=MPids1}),
            {new, QPid};
        [QPid] ->
            case rabbit_misc:is_process_alive(QPid) of
                true  -> duplicate_live_master;
                false -> {stale, QPid}
            end;
        [SPid] ->
            case rabbit_misc:is_process_alive(SPid) of
                true  -> existing;
                false -> MPids1 = (MPids -- [SPid]) ++ [Self],
                         ok = rabbit_amqqueue:store_queue(
                                        Q1#amqqueue{ slave_pids = MPids1 }),
                         {new, QPid}
            end
    end.

handle_call({deliver, Delivery = #delivery { immediate = true }},
            From, State) ->
    %% It is safe to reply 'false' here even if a) we've not seen the
    %% msg via gm, or b) the master dies before we receive the msg via
    %% gm. In the case of (a), we will eventually receive the msg via
    %% gm, and it's only the master's result to the channel that is
    %% important. In the case of (b), if the master does die and we do
    %% get promoted then at that point we have no consumers, thus
    %% 'false' is precisely the correct answer. However, we must be
    %% careful to _not_ enqueue the message in this case.

    %% Note this is distinct from the case where we receive the msg
    %% via gm first, then we're promoted to master, and only then do
    %% we receive the msg from the channel.
    gen_server2:reply(From, false), %% master may deliver it, not us
    noreply(maybe_enqueue_message(Delivery, false, State));

handle_call({deliver, Delivery = #delivery { mandatory = true }},
            From, State) ->
    gen_server2:reply(From, true), %% amqqueue throws away the result anyway
    noreply(maybe_enqueue_message(Delivery, true, State));

handle_call({gm_deaths, Deaths}, From,
            State = #state { q          = #amqqueue { name = QueueName },
                             gm         = GM,
                             master_pid = MPid }) ->
    %% The GM has told us about deaths, which means we're not going to
    %% receive any more messages from GM
    case rabbit_mirror_queue_misc:remove_from_queue(QueueName, Deaths) of
        {error, not_found} ->
            gen_server2:reply(From, ok),
            {stop, normal, State};
        {ok, Pid, DeadPids} ->
            rabbit_mirror_queue_misc:report_deaths(self(), false, QueueName,
                                                   DeadPids),
            if node(Pid) =:= node(MPid) ->
                    %% master hasn't changed
                    reply(ok, State);
               node(Pid) =:= node() ->
                    %% we've become master
                    promote_me(From, State);
               true ->
                    %% master has changed to not us.
                    gen_server2:reply(From, ok),
                    erlang:monitor(process, Pid),
                    %% GM is lazy. So we know of the death of the
                    %% slave since it is a neighbour of ours, but
                    %% until a message is sent, not all members will
                    %% know. That might include the new master. So
                    %% broadcast a no-op message to wake everyone up.
                    ok = gm:broadcast(GM, master_changed),
                    noreply(State #state { master_pid = Pid })
            end
    end;

handle_call(info, _From, State) ->
    reply(infos(?INFO_KEYS, State), State).

handle_cast({run_backing_queue, Mod, Fun}, State) ->
    noreply(run_backing_queue(Mod, Fun, State));

handle_cast({gm, Instruction}, State) ->
    handle_process_result(process_instruction(Instruction, State));

handle_cast({deliver, Delivery = #delivery{sender = Sender}, Flow}, State) ->
    %% Asynchronous, non-"mandatory", non-"immediate" deliver mode.
    case Flow of
        flow   -> credit_flow:ack(Sender);
        noflow -> ok
    end,
    noreply(maybe_enqueue_message(Delivery, true, State));

handle_cast({set_maximum_since_use, Age}, State) ->
    ok = file_handle_cache:set_maximum_since_use(Age),
    noreply(State);

handle_cast({set_ram_duration_target, Duration},
            State = #state { backing_queue       = BQ,
                             backing_queue_state = BQS }) ->
    BQS1 = BQ:set_ram_duration_target(Duration, BQS),
    noreply(State #state { backing_queue_state = BQS1 }).

handle_info(update_ram_duration,
            State = #state { backing_queue = BQ,
                             backing_queue_state = BQS }) ->
    {RamDuration, BQS1} = BQ:ram_duration(BQS),
    DesiredDuration =
        rabbit_memory_monitor:report_ram_duration(self(), RamDuration),
    BQS2 = BQ:set_ram_duration_target(DesiredDuration, BQS1),
    noreply(State #state { rate_timer_ref = just_measured,
                           backing_queue_state = BQS2 });

handle_info(sync_timeout, State) ->
    noreply(backing_queue_timeout(
              State #state { sync_timer_ref = undefined }));

handle_info(timeout, State) ->
    noreply(backing_queue_timeout(State));

handle_info({'DOWN', _MonitorRef, process, MPid, _Reason},
           State = #state { gm = GM, master_pid = MPid }) ->
    ok = gm:broadcast(GM, {process_death, MPid}),
    noreply(State);

handle_info({'DOWN', _MonitorRef, process, ChPid, _Reason}, State) ->
    noreply(local_sender_death(ChPid, State));

handle_info({'EXIT', _Pid, Reason}, State) ->
    {stop, Reason, State};

handle_info({bump_credit, Msg}, State) ->
    credit_flow:handle_bump_msg(Msg),
    noreply(State);

handle_info(Msg, State) ->
    {stop, {unexpected_info, Msg}, State}.

%% If the Reason is shutdown, or {shutdown, _}, it is not the queue
%% being deleted: it's just the node going down. Even though we're a
%% slave, we have no idea whether or not we'll be the only copy coming
%% back up. Thus we must assume we will be, and preserve anything we
%% have on disk.
terminate(_Reason, #state { backing_queue_state = undefined }) ->
    %% We've received a delete_and_terminate from gm, thus nothing to
    %% do here.
    ok;
terminate({shutdown, dropped} = R, #state { backing_queue       = BQ,
                                            backing_queue_state = BQS }) ->
    %% See rabbit_mirror_queue_master:terminate/2
    BQ:delete_and_terminate(R, BQS);
terminate(Reason, #state { q                   = Q,
                           gm                  = GM,
                           backing_queue       = BQ,
                           backing_queue_state = BQS,
                           rate_timer_ref      = RateTRef }) ->
    ok = gm:leave(GM),
    QueueState = rabbit_amqqueue_process:init_with_backing_queue_state(
                   Q, BQ, BQS, RateTRef, [], [], pmon:new(), dict:new()),
    rabbit_amqqueue_process:terminate(Reason, QueueState);
terminate([_SPid], _Reason) ->
    %% gm case
    ok.

code_change(_OldVsn, State, _Extra) ->
    {ok, State}.

handle_pre_hibernate(State = #state { backing_queue       = BQ,
                                      backing_queue_state = BQS }) ->
    {RamDuration, BQS1} = BQ:ram_duration(BQS),
    DesiredDuration =
        rabbit_memory_monitor:report_ram_duration(self(), RamDuration),
    BQS2 = BQ:set_ram_duration_target(DesiredDuration, BQS1),
    BQS3 = BQ:handle_pre_hibernate(BQS2),
    {hibernate, stop_rate_timer(State #state { backing_queue_state = BQS3 })}.

prioritise_call(Msg, _From, _State) ->
    case Msg of
        info                                 -> 9;
        {gm_deaths, _Deaths}                 -> 5;
        _                                    -> 0
    end.

prioritise_cast(Msg, _State) ->
    case Msg of
        {set_ram_duration_target, _Duration} -> 8;
        {set_maximum_since_use, _Age}        -> 8;
        {run_backing_queue, _Mod, _Fun}      -> 6;
        {gm, _Msg}                           -> 5;
        {post_commit, _Txn, _AckTags}        -> 4;
        _                                    -> 0
    end.

prioritise_info(Msg, _State) ->
    case Msg of
        update_ram_duration                  -> 8;
        sync_timeout                         -> 6;
        _                                    -> 0
    end.

%% ---------------------------------------------------------------------------
%% GM
%% ---------------------------------------------------------------------------

joined([SPid], _Members) ->
    SPid ! {joined, self()},
    ok.

members_changed([_SPid], _Births, []) ->
    ok;
members_changed([SPid], _Births, Deaths) ->
    inform_deaths(SPid, Deaths).

handle_msg([_SPid], _From, master_changed) ->
    ok;
handle_msg([_SPid], _From, request_length) ->
    %% This is only of value to the master
    ok;
handle_msg([_SPid], _From, {ensure_monitoring, _Pid}) ->
    %% This is only of value to the master
    ok;
handle_msg([SPid], _From, {process_death, Pid}) ->
    inform_deaths(SPid, [Pid]);
handle_msg([CPid], _From, {delete_and_terminate, _Reason} = Msg) ->
    ok = gen_server2:cast(CPid, {gm, Msg}),
    {stop, {shutdown, ring_shutdown}};
handle_msg([SPid], _From, Msg) ->
    ok = gen_server2:cast(SPid, {gm, Msg}).

inform_deaths(SPid, Deaths) ->
    case gen_server2:call(SPid, {gm_deaths, Deaths}, infinity) of
        ok              -> ok;
        {promote, CPid} -> {become, rabbit_mirror_queue_coordinator, [CPid]}
    end.

%% ---------------------------------------------------------------------------
%% Others
%% ---------------------------------------------------------------------------

infos(Items, State) -> [{Item, i(Item, State)} || Item <- Items].

i(pid,             _State)                                   -> self();
i(name,            #state { q = #amqqueue { name = Name } }) -> Name;
i(master_pid,      #state { master_pid = MPid })             -> MPid;
i(is_synchronised, #state { synchronised = Synchronised })   -> Synchronised;
i(Item,            _State) -> throw({bad_argument, Item}).

bq_init(BQ, Q, Recover) ->
    Self = self(),
    BQ:init(Q, Recover,
            fun (Mod, Fun) ->
                    rabbit_amqqueue:run_backing_queue(Self, Mod, Fun)
            end).

run_backing_queue(rabbit_mirror_queue_master, Fun, State) ->
    %% Yes, this might look a little crazy, but see comments in
    %% confirm_sender_death/1
    Fun(?MODULE, State);
run_backing_queue(Mod, Fun, State = #state { backing_queue       = BQ,
                                             backing_queue_state = BQS }) ->
    State #state { backing_queue_state = BQ:invoke(Mod, Fun, BQS) }.

needs_confirming(#delivery{ msg_seq_no = undefined }, _State) ->
    never;
needs_confirming(#delivery { message = #basic_message {
                               is_persistent = true } },
                 #state { q = #amqqueue { durable = true } }) ->
    eventually;
needs_confirming(_Delivery, _State) ->
    immediately.

confirm_messages(MsgIds, State = #state { msg_id_status = MS }) ->
    {CMs, MS1} =
        lists:foldl(
          fun (MsgId, {CMsN, MSN} = Acc) ->
                  %% We will never see 'discarded' here
                  case dict:find(MsgId, MSN) of
                      error ->
                          %% If it needed confirming, it'll have
                          %% already been done.
                          Acc;
                      {ok, {published, ChPid}} ->
                          %% Still not seen it from the channel, just
                          %% record that it's been confirmed.
                          {CMsN, dict:store(MsgId, {confirmed, ChPid}, MSN)};
                      {ok, {published, ChPid, MsgSeqNo}} ->
                          %% Seen from both GM and Channel. Can now
                          %% confirm.
                          {rabbit_misc:gb_trees_cons(ChPid, MsgSeqNo, CMsN),
                           dict:erase(MsgId, MSN)};
                      {ok, {confirmed, _ChPid}} ->
                          %% It's already been confirmed. This is
                          %% probably it's been both sync'd to disk
                          %% and then delivered and ack'd before we've
                          %% seen the publish from the
                          %% channel. Nothing to do here.
                          Acc
                  end
          end, {gb_trees:empty(), MS}, MsgIds),
    rabbit_misc:gb_trees_foreach(fun rabbit_misc:confirm_to_sender/2, CMs),
    State #state { msg_id_status = MS1 }.

handle_process_result({ok,   State}) -> noreply(State);
handle_process_result({stop, State}) -> {stop, normal, State}.

promote_me(From, #state { q                   = Q = #amqqueue { name = QName },
                          gm                  = GM,
                          backing_queue       = BQ,
                          backing_queue_state = BQS,
                          rate_timer_ref      = RateTRef,
                          sender_queues       = SQ,
                          msg_id_ack          = MA,
                          msg_id_status       = MS,
                          known_senders       = KS }) ->
    rabbit_log:info("Mirrored-queue (~s): Promoting slave ~s to master~n",
                    [rabbit_misc:rs(QName), rabbit_misc:pid_to_string(self())]),
    Q1 = Q #amqqueue { pid = self() },
    {ok, CPid} = rabbit_mirror_queue_coordinator:start_link(
                   Q1, GM, rabbit_mirror_queue_master:sender_death_fun(),
                   rabbit_mirror_queue_master:length_fun()),
    true = unlink(GM),
    gen_server2:reply(From, {promote, CPid}),
    %% TODO this has been in here since the beginning, but it's not
    %% obvious if it is needed. Investigate...
    ok = gm:confirmed_broadcast(GM, master_changed),

    %% Everything that we're monitoring, we need to ensure our new
    %% coordinator is monitoring.
    MPids = pmon:monitored(KS),
    ok = rabbit_mirror_queue_coordinator:ensure_monitoring(CPid, MPids),

    %% We find all the messages that we've received from channels but
    %% not from gm, and if they're due to be enqueued on promotion
    %% then we pass them to the
    %% queue_process:init_with_backing_queue_state to be enqueued.
    %%
    %% We also have to requeue messages which are pending acks: the
    %% consumers from the master queue have been lost and so these
    %% messages need requeuing. They might also be pending
    %% confirmation, and indeed they might also be pending arrival of
    %% the publication from the channel itself, if we received both
    %% the publication and the fetch via gm first! Requeuing doesn't
    %% affect confirmations: if the message was previously pending a
    %% confirmation then it still will be, under the same msg_id. So
    %% as a master, we need to be prepared to filter out the
    %% publication of said messages from the channel (is_duplicate
    %% (thus such requeued messages must remain in the msg_id_status
    %% (MS) which becomes seen_status (SS) in the master)).
    %%
    %% Then there are messages we already have in the queue, which are
    %% not currently pending acknowledgement:
    %% 1. Messages we've only received via gm:
    %%    Filter out subsequent publication from channel through
    %%    validate_message. Might have to issue confirms then or
    %%    later, thus queue_process state will have to know that
    %%    there's a pending confirm.
    %% 2. Messages received via both gm and channel:
    %%    Queue will have to deal with issuing confirms if necessary.
    %%
    %% MS contains the following three entry types:
    %%
    %% a) {published, ChPid}:
    %%   published via gm only; pending arrival of publication from
    %%   channel, maybe pending confirm.
    %%
    %% b) {published, ChPid, MsgSeqNo}:
    %%   published via gm and channel; pending confirm.
    %%
    %% c) {confirmed, ChPid}:
    %%   published via gm only, and confirmed; pending publication
    %%   from channel.
    %%
    %% d) discarded
    %%   seen via gm only as discarded. Pending publication from
    %%   channel
    %%
    %% The forms a, c and d only, need to go to the master state
    %% seen_status (SS).
    %%
    %% The form b only, needs to go through to the queue_process
    %% state to form the msg_id_to_channel mapping (MTC).
    %%
    %% No messages that are enqueued from SQ at this point will have
    %% entries in MS.
    %%
    %% Messages that are extracted from MA may have entries in MS, and
    %% those messages are then requeued. However, as discussed above,
    %% this does not affect MS, nor which bits go through to SS in
    %% Master, or MTC in queue_process.
    %%
    %% Everything that's in MA gets requeued. Consequently the new
    %% master should start with a fresh AM as there are no messages
    %% pending acks.

    MSList = dict:to_list(MS),
    SS = dict:from_list(
           [E || E = {_MsgId, discarded} <- MSList] ++
               [{MsgId, Status}
                || {MsgId, {Status, _ChPid}} <- MSList,
                   Status =:= published orelse Status =:= confirmed]),

    MasterState = rabbit_mirror_queue_master:promote_backing_queue_state(
                    CPid, BQ, BQS, GM, SS, MPids),

    MTC = lists:foldl(fun ({MsgId, {published, ChPid, MsgSeqNo}}, MTC0) ->
                              gb_trees:insert(MsgId, {ChPid, MsgSeqNo}, MTC0);
                          (_, MTC0) ->
                              MTC0
                      end, gb_trees:empty(), MSList),
    NumAckTags = [NumAckTag || {_MsgId, NumAckTag} <- dict:to_list(MA)],
    AckTags = [AckTag || {_Num, AckTag} <- lists:sort(NumAckTags)],
    Deliveries = [Delivery || {_ChPid, {PubQ, _PendCh}} <- dict:to_list(SQ),
                              {Delivery, true} <- queue:to_list(PubQ)],
    QueueState = rabbit_amqqueue_process:init_with_backing_queue_state(
                   Q1, rabbit_mirror_queue_master, MasterState, RateTRef,
                   AckTags, Deliveries, KS, MTC),
    {become, rabbit_amqqueue_process, QueueState, hibernate}.

noreply(State) ->
    {NewState, Timeout} = next_state(State),
    {noreply, NewState, Timeout}.

reply(Reply, State) ->
    {NewState, Timeout} = next_state(State),
    {reply, Reply, NewState, Timeout}.

next_state(State = #state{backing_queue = BQ, backing_queue_state = BQS}) ->
    {MsgIds, BQS1} = BQ:drain_confirmed(BQS),
    State1 = ensure_rate_timer(
               confirm_messages(MsgIds, State #state {
                                          backing_queue_state = BQS1 })),
    case BQ:needs_timeout(BQS1) of
        false -> {stop_sync_timer(State1),   hibernate};
        idle  -> {stop_sync_timer(State1),   0        };
        timed -> {ensure_sync_timer(State1), 0        }
    end.

backing_queue_timeout(State = #state { backing_queue = BQ }) ->
    run_backing_queue(BQ, fun (M, BQS) -> M:timeout(BQS) end, State).

ensure_sync_timer(State = #state { sync_timer_ref = undefined }) ->
    TRef = erlang:send_after(?SYNC_INTERVAL, self(), sync_timeout),
    State #state { sync_timer_ref = TRef };
ensure_sync_timer(State) ->
    State.

stop_sync_timer(State = #state { sync_timer_ref = undefined }) ->
    State;
stop_sync_timer(State = #state { sync_timer_ref = TRef }) ->
    erlang:cancel_timer(TRef),
    State #state { sync_timer_ref = undefined }.

ensure_rate_timer(State = #state { rate_timer_ref = undefined }) ->
    TRef = erlang:send_after(?RAM_DURATION_UPDATE_INTERVAL,
                             self(), update_ram_duration),
    State #state { rate_timer_ref = TRef };
ensure_rate_timer(State = #state { rate_timer_ref = just_measured }) ->
    State #state { rate_timer_ref = undefined };
ensure_rate_timer(State) ->
    State.

stop_rate_timer(State = #state { rate_timer_ref = undefined }) ->
    State;
stop_rate_timer(State = #state { rate_timer_ref = just_measured }) ->
    State #state { rate_timer_ref = undefined };
stop_rate_timer(State = #state { rate_timer_ref = TRef }) ->
    erlang:cancel_timer(TRef),
    State #state { rate_timer_ref = undefined }.

ensure_monitoring(ChPid, State = #state { known_senders = KS }) ->
    State #state { known_senders = pmon:monitor(ChPid, KS) }.

local_sender_death(ChPid, State = #state { known_senders = KS }) ->
    ok = case pmon:is_monitored(ChPid, KS) of
             false -> ok;
             true  -> credit_flow:peer_down(ChPid),
                      confirm_sender_death(ChPid)
         end,
    State.

confirm_sender_death(Pid) ->
    %% We have to deal with the possibility that we'll be promoted to
    %% master before this thing gets run. Consequently we set the
    %% module to rabbit_mirror_queue_master so that if we do become a
    %% rabbit_amqqueue_process before then, sane things will happen.
    Fun =
        fun (?MODULE, State = #state { known_senders = KS,
                                       gm            = GM }) ->
                %% We're running still as a slave
                ok = case pmon:is_monitored(Pid, KS) of
                         false -> ok;
                         true  -> gm:broadcast(GM, {ensure_monitoring, [Pid]}),
                                  confirm_sender_death(Pid)
                     end,
                State;
            (rabbit_mirror_queue_master, State) ->
                %% We've become a master. State is now opaque to
                %% us. When we became master, if Pid was still known
                %% to us then we'd have set up monitoring of it then,
                %% so this is now a noop.
                State
        end,
    %% Note that we do not remove our knowledge of this ChPid until we
    %% get the sender_death from GM.
    {ok, _TRef} = timer:apply_after(
                    ?DEATH_TIMEOUT, rabbit_amqqueue, run_backing_queue,
                    [self(), rabbit_mirror_queue_master, Fun]),
    ok.

maybe_enqueue_message(
  Delivery = #delivery { message    = #basic_message { id = MsgId },
                         msg_seq_no = MsgSeqNo,
                         sender     = ChPid },
  EnqueueOnPromotion,
  State = #state { sender_queues = SQ, msg_id_status = MS }) ->
    State1 = ensure_monitoring(ChPid, State),
    %% We will never see {published, ChPid, MsgSeqNo} here.
    case dict:find(MsgId, MS) of
        error ->
            {MQ, PendingCh} = get_sender_queue(ChPid, SQ),
            MQ1 = queue:in({Delivery, EnqueueOnPromotion}, MQ),
            SQ1 = dict:store(ChPid, {MQ1, PendingCh}, SQ),
            State1 #state { sender_queues = SQ1 };
        {ok, {confirmed, ChPid}} ->
            %% BQ has confirmed it but we didn't know what the
            %% msg_seq_no was at the time. We do now!
            ok = rabbit_misc:confirm_to_sender(ChPid, [MsgSeqNo]),
            SQ1 = remove_from_pending_ch(MsgId, ChPid, SQ),
            State1 #state { sender_queues = SQ1,
                            msg_id_status = dict:erase(MsgId, MS) };
        {ok, {published, ChPid}} ->
            %% It was published to the BQ and we didn't know the
            %% msg_seq_no so couldn't confirm it at the time.
            case needs_confirming(Delivery, State1) of
                never ->
                    SQ1 = remove_from_pending_ch(MsgId, ChPid, SQ),
                    State1 #state { msg_id_status = dict:erase(MsgId, MS),
                                    sender_queues = SQ1 };
                eventually ->
                    State1 #state {
                      msg_id_status =
                          dict:store(MsgId, {published, ChPid, MsgSeqNo}, MS) };
                immediately ->
                    ok = rabbit_misc:confirm_to_sender(ChPid, [MsgSeqNo]),
                    SQ1 = remove_from_pending_ch(MsgId, ChPid, SQ),
                    State1 #state { msg_id_status = dict:erase(MsgId, MS),
                                    sender_queues = SQ1 }
            end;
        {ok, discarded} ->
            %% We've already heard from GM that the msg is to be
            %% discarded. We won't see this again.
            SQ1 = remove_from_pending_ch(MsgId, ChPid, SQ),
            State1 #state { msg_id_status = dict:erase(MsgId, MS),
                            sender_queues = SQ1 }
    end.

get_sender_queue(ChPid, SQ) ->
    case dict:find(ChPid, SQ) of
        error     -> {queue:new(), sets:new()};
        {ok, Val} -> Val
    end.

remove_from_pending_ch(MsgId, ChPid, SQ) ->
    case dict:find(ChPid, SQ) of
        error ->
            SQ;
        {ok, {MQ, PendingCh}} ->
            dict:store(ChPid, {MQ, sets:del_element(MsgId, PendingCh)}, SQ)
    end.

process_instruction(
  {publish, Deliver, ChPid, MsgProps, Msg = #basic_message { id = MsgId }},
  State = #state { sender_queues       = SQ,
                   backing_queue       = BQ,
                   backing_queue_state = BQS,
                   msg_id_status       = MS }) ->

    %% We really are going to do the publish right now, even though we
    %% may not have seen it directly from the channel. As a result, we
    %% may know that it needs confirming without knowing its
    %% msg_seq_no, which means that we can see the confirmation come
    %% back from the backing queue without knowing the msg_seq_no,
    %% which means that we're going to have to hang on to the fact
    %% that we've seen the msg_id confirmed until we can associate it
    %% with a msg_seq_no.
    State1 = ensure_monitoring(ChPid, State),
    {MQ, PendingCh} = get_sender_queue(ChPid, SQ),
    {MQ1, PendingCh1, MS1} =
        case queue:out(MQ) of
            {empty, _MQ2} ->
                {MQ, sets:add_element(MsgId, PendingCh),
                 dict:store(MsgId, {published, ChPid}, MS)};
            {{value, {Delivery = #delivery {
                        msg_seq_no = MsgSeqNo,
                        message    = #basic_message { id = MsgId } },
                      _EnqueueOnPromotion}}, MQ2} ->
                %% We received the msg from the channel first. Thus we
                %% need to deal with confirms here.
                case needs_confirming(Delivery, State1) of
                    never ->
                        {MQ2, PendingCh, MS};
                    eventually ->
                        {MQ2, PendingCh,
                         dict:store(MsgId, {published, ChPid, MsgSeqNo}, MS)};
                    immediately ->
                        ok = rabbit_misc:confirm_to_sender(ChPid, [MsgSeqNo]),
                        {MQ2, PendingCh, MS}
                end;
            {{value, {#delivery {}, _EnqueueOnPromotion}}, _MQ2} ->
                %% The instruction was sent to us before we were
                %% within the slave_pids within the #amqqueue{}
                %% record. We'll never receive the message directly
                %% from the channel. And the channel will not be
                %% expecting any confirms from us.
                {MQ, PendingCh, MS}
        end,

    SQ1 = dict:store(ChPid, {MQ1, PendingCh1}, SQ),
    State2 = State1 #state { sender_queues = SQ1, msg_id_status = MS1 },

    {ok,
     case Deliver of
         false ->
             BQS1 = BQ:publish(Msg, MsgProps, ChPid, BQS),
             State2 #state { backing_queue_state = BQS1 };
         {true, AckRequired} ->
             {AckTag, BQS1} = BQ:publish_delivered(AckRequired, Msg, MsgProps,
                                                   ChPid, BQS),
             maybe_store_ack(AckRequired, MsgId, AckTag,
                             State2 #state { backing_queue_state = BQS1 })
     end};
process_instruction({discard, ChPid, Msg = #basic_message { id = MsgId }},
                    State = #state { sender_queues       = SQ,
                                     backing_queue       = BQ,
                                     backing_queue_state = BQS,
                                     msg_id_status       = MS }) ->
    %% Many of the comments around the publish head above apply here
    %% too.
    State1 = ensure_monitoring(ChPid, State),
    {MQ, PendingCh} = get_sender_queue(ChPid, SQ),
    {MQ1, PendingCh1, MS1} =
        case queue:out(MQ) of
            {empty, _MQ} ->
                {MQ, sets:add_element(MsgId, PendingCh),
                 dict:store(MsgId, discarded, MS)};
            {{value, {#delivery { message = #basic_message { id = MsgId } },
                      _EnqueueOnPromotion}}, MQ2} ->
                %% We've already seen it from the channel, we're not
                %% going to see this again, so don't add it to MS
                {MQ2, PendingCh, MS};
            {{value, {#delivery {}, _EnqueueOnPromotion}}, _MQ2} ->
                %% The instruction was sent to us before we were
                %% within the slave_pids within the #amqqueue{}
                %% record. We'll never receive the message directly
                %% from the channel.
                {MQ, PendingCh, MS}
        end,
    SQ1 = dict:store(ChPid, {MQ1, PendingCh1}, SQ),
    BQS1 = BQ:discard(Msg, ChPid, BQS),
    {ok, State1 #state { sender_queues       = SQ1,
                         msg_id_status       = MS1,
                         backing_queue_state = BQS1 }};
process_instruction({set_length, Length, AckRequired},
                    State = #state { backing_queue       = BQ,
                                     backing_queue_state = BQS }) ->
    QLen = BQ:len(BQS),
    ToDrop = QLen - Length,
    {ok,
     case ToDrop >= 0 of
         true ->
             State1 =
                 lists:foldl(
                   fun (const, StateN = #state {backing_queue_state = BQSN}) ->
                           {{#basic_message{id = MsgId}, _IsDelivered, AckTag,
                             _Remaining}, BQSN1} = BQ:fetch(AckRequired, BQSN),
                           maybe_store_ack(
                             AckRequired, MsgId, AckTag,
                             StateN #state { backing_queue_state = BQSN1 })
                   end, State, lists:duplicate(ToDrop, const)),
             set_synchronised(true, State1);
         false ->
             State
     end};
process_instruction({fetch, AckRequired, MsgId, Remaining},
                    State = #state { backing_queue       = BQ,
                                     backing_queue_state = BQS }) ->
    QLen = BQ:len(BQS),
    {ok, case QLen - 1 of
             Remaining ->
                 {{#basic_message{id = MsgId}, _IsDelivered,
                   AckTag, Remaining}, BQS1} = BQ:fetch(AckRequired, BQS),
                 maybe_store_ack(AckRequired, MsgId, AckTag,
                                 State #state { backing_queue_state = BQS1 });
             Other when Other + 1 =:= Remaining ->
                 set_synchronised(true, State);
             Other when Other < Remaining ->
                 %% we must be shorter than the master
                 State
         end};
process_instruction({ack, MsgIds},
                    State = #state { backing_queue       = BQ,
                                     backing_queue_state = BQS,
                                     msg_id_ack          = MA }) ->
    {AckTags, MA1} = msg_ids_to_acktags(MsgIds, MA),
    {MsgIds1, BQS1} = BQ:ack(AckTags, BQS),
    [] = MsgIds1 -- MsgIds, %% ASSERTION
    {ok, State #state { msg_id_ack          = MA1,
                        backing_queue_state = BQS1 }};
process_instruction({requeue, MsgIds},
                    State = #state { backing_queue       = BQ,
                                     backing_queue_state = BQS,
                                     msg_id_ack          = MA }) ->
    {AckTags, MA1} = msg_ids_to_acktags(MsgIds, MA),
    {ok, case length(AckTags) =:= length(MsgIds) of
             true ->
                 {MsgIds, BQS1} = BQ:requeue(AckTags, BQS),
                 State #state { msg_id_ack          = MA1,
                                backing_queue_state = BQS1 };
             false ->
                 %% The only thing we can safely do is nuke out our BQ
                 %% and MA. The interaction between this and confirms
                 %% doesn't really bear thinking about...
                 {_Count, BQS1} = BQ:purge(BQS),
                 {_MsgIds, BQS2} = ack_all(BQ, MA, BQS1),
                 State #state { msg_id_ack          = dict:new(),
                                backing_queue_state = BQS2 }
         end};
process_instruction({sender_death, ChPid},
                    State = #state { sender_queues = SQ,
                                     msg_id_status = MS,
                                     known_senders = KS }) ->
    {ok, case pmon:is_monitored(ChPid, KS) of
             false -> State;
             true  -> MS1 = case dict:find(ChPid, SQ) of
                                error ->
                                    MS;
                                {ok, {_MQ, PendingCh}} ->
                                    lists:foldl(fun dict:erase/2, MS,
                                                sets:to_list(PendingCh))
                            end,
                      State #state { sender_queues = dict:erase(ChPid, SQ),
                                     msg_id_status = MS1,
                                     known_senders = pmon:demonitor(ChPid, KS) }
         end};
process_instruction({length, Length},
                    State = #state { backing_queue = BQ,
                                     backing_queue_state = BQS }) ->
    {ok, set_synchronised(Length =:= BQ:len(BQS), State)};
process_instruction({delete_and_terminate, Reason},
                    State = #state { backing_queue       = BQ,
                                     backing_queue_state = BQS }) ->
    BQ:delete_and_terminate(Reason, BQS),
    {stop, State #state { backing_queue_state = undefined }}.

msg_ids_to_acktags(MsgIds, MA) ->
    {AckTags, MA1} =
        lists:foldl(
          fun (MsgId, {Acc, MAN}) ->
                  case dict:find(MsgId, MA) of
                      error                -> {Acc, MAN};
                      {ok, {_Num, AckTag}} -> {[AckTag | Acc],
                                               dict:erase(MsgId, MAN)}
                  end
          end, {[], MA}, MsgIds),
    {lists:reverse(AckTags), MA1}.

ack_all(BQ, MA, BQS) ->
    BQ:ack([AckTag || {_MsgId, {_Num, AckTag}} <- dict:to_list(MA)], BQS).

maybe_store_ack(false, _MsgId, _AckTag, State) ->
    State;
maybe_store_ack(true, MsgId, AckTag, State = #state { msg_id_ack = MA,
                                                      ack_num    = Num }) ->
    State #state { msg_id_ack = dict:store(MsgId, {Num, AckTag}, MA),
                   ack_num    = Num + 1 }.

%% We intentionally leave out the head where a slave becomes
%% unsynchronised: we assert that can never happen.
set_synchronised(true, State = #state { q = #amqqueue { name = QName },
                                        synchronised = false }) ->
    Self = self(),
    rabbit_misc:execute_mnesia_transaction(
      fun () ->
              case mnesia:read({rabbit_queue, QName}) of
                  [] ->
                      ok;
                  [Q1 = #amqqueue{sync_slave_pids = SSPids}] ->
                      Q2 = Q1#amqqueue{sync_slave_pids = [Self | SSPids]},
                      rabbit_mirror_queue_misc:store_updated_slaves(Q2)
              end
      end),
    State #state { synchronised = true };
set_synchronised(true, State) ->
    State;
set_synchronised(false, State = #state { synchronised = false }) ->
    State.<|MERGE_RESOLUTION|>--- conflicted
+++ resolved
@@ -101,26 +101,10 @@
 init(#amqqueue { name = QueueName } = Q) ->
     Self = self(),
     Node = node(),
-<<<<<<< HEAD
     case rabbit_misc:execute_mnesia_transaction(fun() ->
                                                     init_it(Self, Node,
                                                             QueueName)
                                                 end) of
-=======
-    case rabbit_misc:execute_mnesia_transaction(
-           fun () ->
-                   [Q1 = #amqqueue { pid = QPid, slave_pids = MPids }] =
-                       mnesia:read({rabbit_queue, QueueName}),
-                   case [Pid || Pid <- [QPid | MPids], node(Pid) =:= Node] of
-                       []     -> MPids1 = MPids ++ [Self],
-                                 rabbit_mirror_queue_misc:store_updated_slaves(
-                                   Q1 #amqqueue { slave_pids = MPids1 }),
-                                 {new, QPid};
-                       [SPid] -> true = rabbit_misc:is_process_alive(SPid),
-                                 existing
-                   end
-           end) of
->>>>>>> f4505342
         {new, MPid} ->
             process_flag(trap_exit, true), %% amqqueue_process traps exits too.
             {ok, GM} = gm:start_link(QueueName, ?MODULE, [self()]),
@@ -171,7 +155,8 @@
     case [Pid || Pid <- [QPid | MPids], node(Pid) =:= Node] of
         [] ->
             MPids1 = MPids ++ [Self],
-            ok = rabbit_amqqueue:store_queue(Q1#amqqueue{slave_pids=MPids1}),
+            rabbit_mirror_queue_misc:store_updated_slaves(
+              Q1#amqqueue{slave_pids = MPids1}),
             {new, QPid};
         [QPid] ->
             case rabbit_misc:is_process_alive(QPid) of
@@ -182,8 +167,8 @@
             case rabbit_misc:is_process_alive(SPid) of
                 true  -> existing;
                 false -> MPids1 = (MPids -- [SPid]) ++ [Self],
-                         ok = rabbit_amqqueue:store_queue(
-                                        Q1#amqqueue{ slave_pids = MPids1 }),
+                         rabbit_mirror_queue_misc:store_updated_slaves(
+                           Q1#amqqueue{slave_pids = MPids1}),
                          {new, QPid}
             end
     end.
