%%   The contents of this file are subject to the Mozilla Public License
%%   Version 1.1 (the "License"); you may not use this file except in
%%   compliance with the License. You may obtain a copy of the License at
%%   http://www.mozilla.org/MPL/
%%
%%   Software distributed under the License is distributed on an "AS IS"
%%   basis, WITHOUT WARRANTY OF ANY KIND, either express or implied. See the
%%   License for the specific language governing rights and limitations
%%   under the License.
%%
%%   The Original Code is RabbitMQ.
%%
%%   The Initial Developers of the Original Code are LShift Ltd,
%%   Cohesive Financial Technologies LLC, and Rabbit Technologies Ltd.
%%
%%   Portions created before 22-Nov-2008 00:00:00 GMT by LShift Ltd,
%%   Cohesive Financial Technologies LLC, or Rabbit Technologies Ltd
%%   are Copyright (C) 2007-2008 LShift Ltd, Cohesive Financial
%%   Technologies LLC, and Rabbit Technologies Ltd.
%%
%%   Portions created by LShift Ltd are Copyright (C) 2007-2010 LShift
%%   Ltd. Portions created by Cohesive Financial Technologies LLC are
%%   Copyright (C) 2007-2010 Cohesive Financial Technologies
%%   LLC. Portions created by Rabbit Technologies Ltd are Copyright
%%   (C) 2007-2010 Rabbit Technologies Ltd.
%%
%%   All Rights Reserved.
%%
%%   Contributor(s): ______________________________________.
%%

-module(rabbit_amqqueue).

-export([start/0, declare/5, delete/3, purge/1]).
-export([internal_declare/2, internal_delete/1]).
-export([pseudo_queue/2]).
-export([lookup/1, with/2, with_or_die/2,
         stat/1, stat_all/0, deliver/2, requeue/3, ack/4]).
-export([list/1, info_keys/0, info/1, info/2, info_all/1, info_all/2]).
-export([consumers/1, consumers_all/1]).
-export([basic_get/3, basic_consume/7, basic_cancel/4]).
-export([notify_sent/2, unblock/2, flush_all/2]).
-export([commit_all/3, rollback_all/3, notify_down_all/2, limit_all/3]).
-export([on_node_down/1]).

-import(mnesia).
-import(gen_server2).
-import(lists).
-import(queue).

-include("rabbit.hrl").
-include_lib("stdlib/include/qlc.hrl").

%%----------------------------------------------------------------------------

-ifdef(use_specs).

-type(qstats() :: {'ok', queue_name(), non_neg_integer(), non_neg_integer()}).
-type(qlen() :: {'ok', non_neg_integer()}).
-type(qfun(A) :: fun ((amqqueue()) -> A)).
-type(ok_or_errors() ::
      'ok' | {'error', [{'error' | 'exit' | 'throw', any()}]}).

-spec(start/0 :: () -> 'ok').
-spec(declare/5 :: (queue_name(), boolean(), boolean(), amqp_table(), maybe(pid())) ->
             amqqueue()).
-spec(lookup/1 :: (queue_name()) -> {'ok', amqqueue()} | not_found()).
-spec(with/2 :: (queue_name(), qfun(A)) -> A | not_found()).
-spec(with_or_die/2 :: (queue_name(), qfun(A)) -> A).
-spec(list/1 :: (vhost()) -> [amqqueue()]).
-spec(info_keys/0 :: () -> [info_key()]).
-spec(info/1 :: (amqqueue()) -> [info()]).
-spec(info/2 :: (amqqueue(), [info_key()]) -> [info()]).
-spec(info_all/1 :: (vhost()) -> [[info()]]).
-spec(info_all/2 :: (vhost(), [info_key()]) -> [[info()]]).
-spec(consumers/1 :: (amqqueue()) -> [{pid(), ctag(), boolean()}]).
-spec(consumers_all/1 ::
      (vhost()) -> [{queue_name(), pid(), ctag(), boolean()}]).
-spec(stat/1 :: (amqqueue()) -> qstats()).
-spec(stat_all/0 :: () -> [qstats()]).
-spec(delete/3 ::
      (amqqueue(), 'false', 'false') -> qlen();
      (amqqueue(), 'true' , 'false') -> qlen() | {'error', 'in_use'};
      (amqqueue(), 'false', 'true' ) -> qlen() | {'error', 'not_empty'};
      (amqqueue(), 'true' , 'true' ) -> qlen() |
                                            {'error', 'in_use'} |
                                            {'error', 'not_empty'}).
-spec(purge/1 :: (amqqueue()) -> qlen()).
-spec(deliver/2 :: (pid(), delivery()) -> boolean()).
-spec(requeue/3 :: (pid(), [msg_id()],  pid()) -> 'ok').
-spec(ack/4 :: (pid(), maybe(txn()), [msg_id()], pid()) -> 'ok').
-spec(commit_all/3 :: ([pid()], txn(), pid()) -> ok_or_errors()).
-spec(rollback_all/3 :: ([pid()], txn(), pid()) -> ok_or_errors()).
-spec(notify_down_all/2 :: ([pid()], pid()) -> ok_or_errors()).
-spec(limit_all/3 :: ([pid()], pid(), pid() | 'undefined') -> ok_or_errors()).
-spec(basic_get/3 :: (amqqueue(), pid(), boolean()) ->
             {'ok', non_neg_integer(), qmsg()} | 'empty').
-spec(basic_consume/7 ::
      (amqqueue(), boolean(), pid(), pid() | 'undefined', ctag(),
       boolean(), any()) ->
             'ok' | {'error', 'queue_owned_by_another_connection' |
                     'exclusive_consume_unavailable'}).
-spec(basic_cancel/4 :: (amqqueue(), pid(), ctag(), any()) -> 'ok').
-spec(notify_sent/2 :: (pid(), pid()) -> 'ok').
-spec(unblock/2 :: (pid(), pid()) -> 'ok').
-spec(flush_all/2 :: ([pid()], pid()) -> 'ok').
-spec(internal_declare/2 :: (amqqueue(), boolean()) -> amqqueue()).
-spec(internal_delete/1 :: (queue_name()) -> 'ok' | not_found()).
-spec(on_node_down/1 :: (erlang_node()) -> 'ok').
-spec(pseudo_queue/2 :: (binary(), pid()) -> amqqueue()).

-endif.

%%----------------------------------------------------------------------------

start() ->
    DurableQueues = find_durable_queues(),
    ok = rabbit_sup:start_child(
           rabbit_persister,
           [[QName || #amqqueue{name = QName} <- DurableQueues]]),
    {ok,_} = supervisor:start_child(
               rabbit_sup,
               {rabbit_amqqueue_sup,
                {rabbit_amqqueue_sup, start_link, []},
                transient, infinity, supervisor, [rabbit_amqqueue_sup]}),
    _RealDurableQueues = recover_durable_queues(DurableQueues),
    ok.

find_durable_queues() ->
    Node = node(),
    %% TODO: use dirty ops instead
    rabbit_misc:execute_mnesia_transaction(
      fun () ->
              qlc:e(qlc:q([Q || Q = #amqqueue{pid = Pid}
                                    <- mnesia:table(rabbit_durable_queue),
                                node(Pid) == Node]))
      end).

shared_or_live_owner(none) ->
     true;
shared_or_live_owner(Owner) when is_pid(Owner) ->
    rpc:call(node(Owner), erlang, is_process_alive, [Owner]).

recover_durable_queues(DurableQueues) ->
<<<<<<< HEAD
    lists:foldl(
      fun (RecoveredQ = #amqqueue{ exclusive_owner = Owner },
           Acc) ->
              %% We need to catch the case where a client connected to
              %% another node has deleted the queue (and possibly
              %% re-created it).
              DoIfSameQueue =
                  fun (Action) ->
                          rabbit_misc:execute_mnesia_transaction(
                            fun () -> case mnesia:match_object(
                                             rabbit_durable_queue, RecoveredQ, read) of
                                          [_] -> {true, Action()};
                                          []  -> false
                                      end
                            end)
                  end,
              case shared_or_live_owner(Owner) of
                  true ->
                      Q = start_queue_process(RecoveredQ),
                      case DoIfSameQueue(fun () -> store_queue(Q) end) of
                          {true, ok}  -> [Q | Acc];
                          false       -> exit(Q#amqqueue.pid, shutdown),
                                         Acc
                      end;
                  false ->
                      case DoIfSameQueue(
                             fun () ->
                                     internal_delete2(RecoveredQ#amqqueue.name)
                             end) of
                          {true, Hook} -> Hook();
                          false        -> ok
                      end,
                      Acc
              end
      end, [], DurableQueues).
=======
    Qs = [start_queue_process(Q) || Q <- DurableQueues],
    %% Issue inits to *all* the queues so that they all init at the same time
    [ok = gen_server2:cast(Q#amqqueue.pid, {init, true}) || Q <- Qs],
    [ok = gen_server2:call(Q#amqqueue.pid, sync, infinity) || Q <- Qs],
    rabbit_misc:execute_mnesia_transaction(
      fun () -> [ok = store_queue(Q) || Q <- Qs] end),
    Qs.
>>>>>>> b57ebc9d

declare(QueueName, Durable, AutoDelete, Args, Owner) ->
    Q = start_queue_process(#amqqueue{name = QueueName,
                                      durable = Durable,
                                      auto_delete = AutoDelete,
                                      arguments = Args,
                                      exclusive_owner = Owner,
                                      pid = none}),
    ok = gen_server2:cast(Q#amqqueue.pid, {init, false}),
    ok = gen_server2:call(Q#amqqueue.pid, sync, infinity),
    internal_declare(Q, true).

internal_declare(Q = #amqqueue{name = QueueName}, WantDefaultBinding) ->
    case rabbit_misc:execute_mnesia_transaction(
           fun () ->
                   case mnesia:wread({rabbit_queue, QueueName}) of
                       [] ->
                           case mnesia:read(
                                  {rabbit_durable_queue, QueueName}) of
                               []  -> ok = store_queue(Q),
                                      case WantDefaultBinding of
                                          true  -> add_default_binding(Q);
                                          false -> ok
                                      end,
                                      Q;
                               [_] -> not_found %% existing Q on stopped node
                           end;
                       [ExistingQ] ->
                           ExistingQ
                   end
           end) of
        not_found -> exit(Q#amqqueue.pid, shutdown),
                     rabbit_misc:not_found(QueueName);
        Q         -> Q;
        ExistingQ -> exit(Q#amqqueue.pid, shutdown),
                     ExistingQ
    end.

store_queue(Q = #amqqueue{durable = true}) ->
    ok = mnesia:write(rabbit_durable_queue, Q, write),
    ok = mnesia:write(rabbit_queue, Q, write),
    ok;
store_queue(Q = #amqqueue{durable = false}) ->
    ok = mnesia:write(rabbit_queue, Q, write),
    ok.

start_queue_process(Q) ->
    {ok, Pid} = rabbit_amqqueue_sup:start_child([Q]),
    Q#amqqueue{pid = Pid}.

add_default_binding(#amqqueue{name = QueueName}) ->
    Exchange = rabbit_misc:r(QueueName, exchange, <<>>),
    RoutingKey = QueueName#resource.name,
    rabbit_exchange:add_binding(Exchange, QueueName, RoutingKey, [], fun (_X, _Q) -> ok end),
    ok.

lookup(Name) ->
    rabbit_misc:dirty_read({rabbit_queue, Name}).

with(Name, F, E) ->
    case lookup(Name) of
        {ok, Q} -> rabbit_misc:with_exit_handler(E, fun () -> F(Q) end);
        {error, not_found} -> E()
    end.

with(Name, F) ->
    with(Name, F, fun () -> {error, not_found} end).
with_or_die(Name, F) ->
    with(Name, F, fun () -> rabbit_misc:not_found(Name) end).

list(VHostPath) ->
    mnesia:dirty_match_object(
      rabbit_queue,
      #amqqueue{name = rabbit_misc:r(VHostPath, queue), _ = '_'}).

info_keys() -> rabbit_amqqueue_process:info_keys().

map(VHostPath, F) -> rabbit_misc:filter_exit_map(F, list(VHostPath)).

info(#amqqueue{ pid = QPid }) ->
    gen_server2:pcall(QPid, 9, info, infinity).

info(#amqqueue{ pid = QPid }, Items) ->
    case gen_server2:pcall(QPid, 9, {info, Items}, infinity) of
        {ok, Res}      -> Res;
        {error, Error} -> throw(Error)
    end.

info_all(VHostPath) -> map(VHostPath, fun (Q) -> info(Q) end).

info_all(VHostPath, Items) -> map(VHostPath, fun (Q) -> info(Q, Items) end).

consumers(#amqqueue{ pid = QPid }) ->
    gen_server2:pcall(QPid, 9, consumers, infinity).

consumers_all(VHostPath) ->
    lists:concat(
      map(VHostPath,
          fun (Q) -> [{Q#amqqueue.name, ChPid, ConsumerTag, AckRequired} ||
                         {ChPid, ConsumerTag, AckRequired} <- consumers(Q)]
          end)).

stat(#amqqueue{pid = QPid}) -> gen_server2:call(QPid, stat, infinity).

stat_all() ->
    lists:map(fun stat/1, rabbit_misc:dirty_read_all(rabbit_queue)).

delete(#amqqueue{ pid = QPid }, IfUnused, IfEmpty) ->
    gen_server2:call(QPid, {delete, IfUnused, IfEmpty}, infinity).

purge(#amqqueue{ pid = QPid }) -> gen_server2:call(QPid, purge, infinity).

deliver(QPid, #delivery{immediate = true,
                        txn = Txn, sender = ChPid, message = Message}) ->
    gen_server2:call(QPid, {deliver_immediately, Txn, Message, ChPid},
                     infinity);
deliver(QPid, #delivery{mandatory = true,
                        txn = Txn, sender = ChPid, message = Message}) ->
    gen_server2:call(QPid, {deliver, Txn, Message, ChPid}, infinity),
    true;
deliver(QPid, #delivery{txn = Txn, sender = ChPid, message = Message}) ->
    gen_server2:cast(QPid, {deliver, Txn, Message, ChPid}),
    true.

requeue(QPid, MsgIds, ChPid) ->
    gen_server2:call(QPid, {requeue, MsgIds, ChPid}).

ack(QPid, Txn, MsgIds, ChPid) ->
    gen_server2:pcast(QPid, 7, {ack, Txn, MsgIds, ChPid}).

commit_all(QPids, Txn, ChPid) ->
    safe_pmap_ok(
      fun (QPid) -> exit({queue_disappeared, QPid}) end,
      fun (QPid) -> gen_server2:call(QPid, {commit, Txn, ChPid}, infinity) end,
      QPids).

rollback_all(QPids, Txn, ChPid) ->
    safe_pmap_ok(
      fun (QPid) -> exit({queue_disappeared, QPid}) end,
      fun (QPid) -> gen_server2:cast(QPid, {rollback, Txn, ChPid}) end,
      QPids).

notify_down_all(QPids, ChPid) ->
    safe_pmap_ok(
      %% we don't care if the queue process has terminated in the
      %% meantime
      fun (_)    -> ok end,
      fun (QPid) -> gen_server2:call(QPid, {notify_down, ChPid}, infinity) end,
      QPids).

limit_all(QPids, ChPid, LimiterPid) ->
    safe_pmap_ok(
      fun (_) -> ok end,
      fun (QPid) -> gen_server2:cast(QPid, {limit, ChPid, LimiterPid}) end,
      QPids).

basic_get(#amqqueue{pid = QPid}, ChPid, NoAck) ->
    gen_server2:call(QPid, {basic_get, ChPid, NoAck}, infinity).

basic_consume(#amqqueue{pid = QPid}, NoAck, ChPid, LimiterPid,
              ConsumerTag, ExclusiveConsume, OkMsg) ->
    gen_server2:call(QPid, {basic_consume, NoAck, ChPid,
                            LimiterPid, ConsumerTag, ExclusiveConsume, OkMsg},
                     infinity).

basic_cancel(#amqqueue{pid = QPid}, ChPid, ConsumerTag, OkMsg) ->
    ok = gen_server2:call(QPid, {basic_cancel, ChPid, ConsumerTag, OkMsg},
                          infinity).

notify_sent(QPid, ChPid) ->
    gen_server2:pcast(QPid, 7, {notify_sent, ChPid}).

unblock(QPid, ChPid) ->
    gen_server2:pcast(QPid, 7, {unblock, ChPid}).

flush_all(QPids, ChPid) ->
    safe_pmap_ok(
      fun (_) -> ok end,
      fun (QPid) -> gen_server2:cast(QPid, {flush, ChPid}) end,
      QPids).

internal_delete2(QueueName) ->
    ok = mnesia:delete({rabbit_queue, QueueName}),
    ok = mnesia:delete({rabbit_durable_queue, QueueName}),
    %% this is last because it returns a post-transaction callback
    rabbit_exchange:delete_queue_bindings(QueueName).

internal_delete(QueueName) ->
    case
        rabbit_misc:execute_mnesia_transaction(
          fun () ->
                  case mnesia:wread({rabbit_queue, QueueName}) of
                      []  -> {error, not_found};
                      [_] -> internal_delete2(QueueName)
                  end
          end) of
        Err = {error, _} ->
            Err;
        %% we want to execute some things, as
        %% decided by rabbit_exchange, after the
        %% transaction.
        PostHook ->
            PostHook(),
            ok
    end.

on_node_down(Node) ->
    [Hook() ||
        Hook <- rabbit_misc:execute_mnesia_transaction(
                  fun () ->
                          qlc:e(qlc:q([delete_queue(QueueName) ||
                                          #amqqueue{name = QueueName, pid = Pid}
                                              <- mnesia:table(rabbit_queue),
                                          node(Pid) == Node]))
                  end)],
    ok.

delete_queue(QueueName) ->
    Post = rabbit_exchange:delete_transient_queue_bindings(QueueName),
    ok = mnesia:delete({rabbit_queue, QueueName}),
    Post.

pseudo_queue(QueueName, Pid) ->
    #amqqueue{name = QueueName,
              durable = false,
              auto_delete = false,
              arguments = [],
              pid = Pid}.

safe_pmap_ok(H, F, L) ->
    case [R || R <- rabbit_misc:upmap(
                      fun (V) ->
                              try
                                  rabbit_misc:with_exit_handler(
                                    fun () -> H(V) end,
                                    fun () -> F(V) end)
                              catch Class:Reason -> {Class, Reason}
                              end
                      end, L),
               R =/= ok] of
        []     -> ok;
        Errors -> {error, Errors}
    end.<|MERGE_RESOLUTION|>--- conflicted
+++ resolved
@@ -142,43 +142,6 @@
     rpc:call(node(Owner), erlang, is_process_alive, [Owner]).
 
 recover_durable_queues(DurableQueues) ->
-<<<<<<< HEAD
-    lists:foldl(
-      fun (RecoveredQ = #amqqueue{ exclusive_owner = Owner },
-           Acc) ->
-              %% We need to catch the case where a client connected to
-              %% another node has deleted the queue (and possibly
-              %% re-created it).
-              DoIfSameQueue =
-                  fun (Action) ->
-                          rabbit_misc:execute_mnesia_transaction(
-                            fun () -> case mnesia:match_object(
-                                             rabbit_durable_queue, RecoveredQ, read) of
-                                          [_] -> {true, Action()};
-                                          []  -> false
-                                      end
-                            end)
-                  end,
-              case shared_or_live_owner(Owner) of
-                  true ->
-                      Q = start_queue_process(RecoveredQ),
-                      case DoIfSameQueue(fun () -> store_queue(Q) end) of
-                          {true, ok}  -> [Q | Acc];
-                          false       -> exit(Q#amqqueue.pid, shutdown),
-                                         Acc
-                      end;
-                  false ->
-                      case DoIfSameQueue(
-                             fun () ->
-                                     internal_delete2(RecoveredQ#amqqueue.name)
-                             end) of
-                          {true, Hook} -> Hook();
-                          false        -> ok
-                      end,
-                      Acc
-              end
-      end, [], DurableQueues).
-=======
     Qs = [start_queue_process(Q) || Q <- DurableQueues],
     %% Issue inits to *all* the queues so that they all init at the same time
     [ok = gen_server2:cast(Q#amqqueue.pid, {init, true}) || Q <- Qs],
@@ -186,7 +149,44 @@
     rabbit_misc:execute_mnesia_transaction(
       fun () -> [ok = store_queue(Q) || Q <- Qs] end),
     Qs.
->>>>>>> b57ebc9d
+
+%% This changed too radically to merge. We'll fix this later; see bug 22695
+%% recover_durable_queues(DurableQueues) ->
+%%     lists:foldl(
+%%       fun (RecoveredQ = #amqqueue{ exclusive_owner = Owner },
+%%            Acc) ->
+%%               %% We need to catch the case where a client connected to
+%%               %% another node has deleted the queue (and possibly
+%%               %% re-created it).
+%%               DoIfSameQueue =
+%%                   fun (Action) ->
+%%                           rabbit_misc:execute_mnesia_transaction(
+%%                             fun () -> case mnesia:match_object(
+%%                                              rabbit_durable_queue, RecoveredQ, read) of
+%%                                           [_] -> {true, Action()};
+%%                                           []  -> false
+%%                                       end
+%%                             end)
+%%                   end,
+%%               case shared_or_live_owner(Owner) of
+%%                   true ->
+%%                       Q = start_queue_process(RecoveredQ),
+%%                       case DoIfSameQueue(fun () -> store_queue(Q) end) of
+%%                           {true, ok}  -> [Q | Acc];
+%%                           false       -> exit(Q#amqqueue.pid, shutdown),
+%%                                          Acc
+%%                       end;
+%%                   false ->
+%%                       case DoIfSameQueue(
+%%                              fun () ->
+%%                                      internal_delete2(RecoveredQ#amqqueue.name)
+%%                              end) of
+%%                           {true, Hook} -> Hook();
+%%                           false        -> ok
+%%                       end,
+%%                       Acc
+%%               end
+%%       end, [], DurableQueues).
 
 declare(QueueName, Durable, AutoDelete, Args, Owner) ->
     Q = start_queue_process(#amqqueue{name = QueueName,
