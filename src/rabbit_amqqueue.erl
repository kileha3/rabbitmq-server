%%   The contents of this file are subject to the Mozilla Public License
%%   Version 1.1 (the "License"); you may not use this file except in
%%   compliance with the License. You may obtain a copy of the License at
%%   http://www.mozilla.org/MPL/
%%
%%   Software distributed under the License is distributed on an "AS IS"
%%   basis, WITHOUT WARRANTY OF ANY KIND, either express or implied. See the
%%   License for the specific language governing rights and limitations
%%   under the License.
%%
%%   The Original Code is RabbitMQ.
%%
%%   The Initial Developers of the Original Code are LShift Ltd,
%%   Cohesive Financial Technologies LLC, and Rabbit Technologies Ltd.
%%
%%   Portions created before 22-Nov-2008 00:00:00 GMT by LShift Ltd,
%%   Cohesive Financial Technologies LLC, or Rabbit Technologies Ltd
%%   are Copyright (C) 2007-2008 LShift Ltd, Cohesive Financial
%%   Technologies LLC, and Rabbit Technologies Ltd.
%%
%%   Portions created by LShift Ltd are Copyright (C) 2007-2010 LShift
%%   Ltd. Portions created by Cohesive Financial Technologies LLC are
%%   Copyright (C) 2007-2010 Cohesive Financial Technologies
%%   LLC. Portions created by Rabbit Technologies Ltd are Copyright
%%   (C) 2007-2010 Rabbit Technologies Ltd.
%%
%%   All Rights Reserved.
%%
%%   Contributor(s): ______________________________________.
%%

-module(rabbit_amqqueue).

-export([start/0, declare/4, delete/3, purge/1]).
-export([internal_declare/2, internal_delete/1]).
-export([pseudo_queue/2]).
-export([lookup/1, with/2, with_or_die/2,
         stat/1, stat_all/0, deliver/2, requeue/3, ack/4]).
-export([list/1, info_keys/0, info/1, info/2, info_all/1, info_all/2]).
-export([consumers/1, consumers_all/1]).
-export([claim_queue/2]).
-export([basic_get/3, basic_consume/8, basic_cancel/4]).
-export([notify_sent/2, unblock/2, flush_all/2]).
-export([commit_all/3, rollback_all/3, notify_down_all/2, limit_all/3]).
-export([on_node_down/1]).

-import(mnesia).
-import(gen_server2).
-import(lists).
-import(queue).

-include("rabbit.hrl").
-include_lib("stdlib/include/qlc.hrl").

%%----------------------------------------------------------------------------

-ifdef(use_specs).

-type(qstats() :: {'ok', queue_name(), non_neg_integer(), non_neg_integer()}).
-type(qlen() :: {'ok', non_neg_integer()}).
-type(qfun(A) :: fun ((amqqueue()) -> A)).
-type(ok_or_errors() ::
      'ok' | {'error', [{'error' | 'exit' | 'throw', any()}]}).

-spec(start/0 :: () -> 'ok').
-spec(declare/4 :: (queue_name(), boolean(), boolean(), amqp_table()) ->
             amqqueue()).
-spec(lookup/1 :: (queue_name()) -> {'ok', amqqueue()} | not_found()).
-spec(with/2 :: (queue_name(), qfun(A)) -> A | not_found()).
-spec(with_or_die/2 :: (queue_name(), qfun(A)) -> A).
-spec(list/1 :: (vhost()) -> [amqqueue()]).
-spec(info_keys/0 :: () -> [info_key()]).
-spec(info/1 :: (amqqueue()) -> [info()]).
-spec(info/2 :: (amqqueue(), [info_key()]) -> [info()]).
-spec(info_all/1 :: (vhost()) -> [[info()]]).
-spec(info_all/2 :: (vhost(), [info_key()]) -> [[info()]]).
-spec(consumers/1 :: (amqqueue()) -> [{pid(), ctag(), boolean()}]).
-spec(consumers_all/1 ::
      (vhost()) -> [{queue_name(), pid(), ctag(), boolean()}]).
-spec(stat/1 :: (amqqueue()) -> qstats()).
-spec(stat_all/0 :: () -> [qstats()]).
-spec(delete/3 ::
      (amqqueue(), 'false', 'false') -> qlen();
      (amqqueue(), 'true' , 'false') -> qlen() | {'error', 'in_use'};
      (amqqueue(), 'false', 'true' ) -> qlen() | {'error', 'not_empty'};
      (amqqueue(), 'true' , 'true' ) -> qlen() |
                                            {'error', 'in_use'} |
                                            {'error', 'not_empty'}).
-spec(purge/1 :: (amqqueue()) -> qlen()).
-spec(deliver/2 :: (pid(), delivery()) -> boolean()).
-spec(requeue/3 :: (pid(), [msg_id()],  pid()) -> 'ok').
-spec(ack/4 :: (pid(), maybe(txn()), [msg_id()], pid()) -> 'ok').
-spec(commit_all/3 :: ([pid()], txn(), pid()) -> ok_or_errors()).
-spec(rollback_all/3 :: ([pid()], txn(), pid()) -> 'ok').
-spec(notify_down_all/2 :: ([pid()], pid()) -> ok_or_errors()).
-spec(limit_all/3 :: ([pid()], pid(), pid() | 'undefined') -> ok_or_errors()).
-spec(claim_queue/2 :: (amqqueue(), pid()) -> 'ok' | 'locked').
-spec(basic_get/3 :: (amqqueue(), pid(), boolean()) ->
             {'ok', non_neg_integer(), qmsg()} | 'empty').
-spec(basic_consume/8 ::
      (amqqueue(), boolean(), pid(), pid(), pid() | 'undefined', ctag(),
       boolean(), any()) ->
             'ok' | {'error', 'queue_owned_by_another_connection' |
                     'exclusive_consume_unavailable'}).
-spec(basic_cancel/4 :: (amqqueue(), pid(), ctag(), any()) -> 'ok').
-spec(notify_sent/2 :: (pid(), pid()) -> 'ok').
-spec(unblock/2 :: (pid(), pid()) -> 'ok').
-spec(flush_all/2 :: ([pid()], pid()) -> 'ok').
-spec(internal_declare/2 :: (amqqueue(), boolean()) -> amqqueue()).
-spec(internal_delete/1 :: (queue_name()) -> 'ok' | not_found()).
-spec(on_node_down/1 :: (erlang_node()) -> 'ok').
-spec(pseudo_queue/2 :: (binary(), pid()) -> amqqueue()).

-endif.

%%----------------------------------------------------------------------------

start() ->
    DurableQueues = find_durable_queues(),
    ok = rabbit_sup:start_child(
           rabbit_persister,
           [[QName || #amqqueue{name = QName} <- DurableQueues]]),
    {ok,_} = supervisor:start_child(
               rabbit_sup,
               {rabbit_amqqueue_sup,
                {rabbit_amqqueue_sup, start_link, []},
                transient, infinity, supervisor, [rabbit_amqqueue_sup]}),
    _RealDurableQueues = recover_durable_queues(DurableQueues),
    ok.

find_durable_queues() ->
    Node = node(),
    %% TODO: use dirty ops instead
    rabbit_misc:execute_mnesia_transaction(
      fun () ->
              qlc:e(qlc:q([Q || Q = #amqqueue{pid = Pid}
                                    <- mnesia:table(rabbit_durable_queue),
                                node(Pid) == Node]))
      end).

recover_durable_queues(DurableQueues) ->
    Qs = [start_queue_process(Q) || Q <- DurableQueues],
    %% Issue inits to *all* the queues so that they all init at the same time
    [ok = gen_server2:cast(Q#amqqueue.pid, {init, true}) || Q <- Qs],
    [ok = gen_server2:call(Q#amqqueue.pid, sync, infinity) || Q <- Qs],
    rabbit_misc:execute_mnesia_transaction(
      fun () -> [ok = store_queue(Q) || Q <- Qs] end),
    Qs.

declare(QueueName, Durable, AutoDelete, Args) ->
    Q = start_queue_process(#amqqueue{name = QueueName,
                                      durable = Durable,
                                      auto_delete = AutoDelete,
                                      arguments = Args,
                                      pid = none}),
    ok = gen_server2:cast(Q#amqqueue.pid, {init, false}),
    ok = gen_server2:call(Q#amqqueue.pid, sync, infinity),
    internal_declare(Q, true).

internal_declare(Q = #amqqueue{name = QueueName}, WantDefaultBinding) ->
    case rabbit_misc:execute_mnesia_transaction(
           fun () ->
                   case mnesia:wread({rabbit_queue, QueueName}) of
                       [] ->
                           case mnesia:read(
                                  {rabbit_durable_queue, QueueName}) of
                               []  -> ok = store_queue(Q),
                                      case WantDefaultBinding of
                                          true  -> add_default_binding(Q);
                                          false -> ok
                                      end,
                                      Q;
                               [_] -> not_found %% existing Q on stopped node
                           end;
                       [ExistingQ] ->
                           ExistingQ
                   end
           end) of
        not_found -> exit(Q#amqqueue.pid, shutdown),
                     rabbit_misc:not_found(QueueName);
        Q         -> Q;
        ExistingQ -> exit(Q#amqqueue.pid, shutdown),
                     ExistingQ
    end.

store_queue(Q = #amqqueue{durable = true}) ->
    ok = mnesia:write(rabbit_durable_queue, Q, write),
    ok = mnesia:write(rabbit_queue, Q, write),
    ok;
store_queue(Q = #amqqueue{durable = false}) ->
    ok = mnesia:write(rabbit_queue, Q, write),
    ok.

start_queue_process(Q) ->
    {ok, Pid} = rabbit_amqqueue_sup:start_child([Q]),
    Q#amqqueue{pid = Pid}.

add_default_binding(#amqqueue{name = QueueName}) ->
    Exchange = rabbit_misc:r(QueueName, exchange, <<>>),
    RoutingKey = QueueName#resource.name,
    rabbit_exchange:add_binding(Exchange, QueueName, RoutingKey, []),
    ok.

lookup(Name) ->
    rabbit_misc:dirty_read({rabbit_queue, Name}).

with(Name, F, E) ->
    case lookup(Name) of
        {ok, Q} -> rabbit_misc:with_exit_handler(E, fun () -> F(Q) end);
        {error, not_found} -> E()
    end.

with(Name, F) ->
    with(Name, F, fun () -> {error, not_found} end).
with_or_die(Name, F) ->
    with(Name, F, fun () -> rabbit_misc:not_found(Name) end).

list(VHostPath) ->
    mnesia:dirty_match_object(
      rabbit_queue,
      #amqqueue{name = rabbit_misc:r(VHostPath, queue), _ = '_'}).

info_keys() -> rabbit_amqqueue_process:info_keys().

map(VHostPath, F) -> rabbit_misc:filter_exit_map(F, list(VHostPath)).

info(#amqqueue{ pid = QPid }) ->
    delegate:gs2_pcall(QPid, 9, info, infinity).

info(#amqqueue{ pid = QPid }, Items) ->
    case delegate:gs2_pcall(QPid, 9, {info, Items}, infinity) of
        {ok, Res}      -> Res;
        {error, Error} -> throw(Error)
    end.

info_all(VHostPath) -> map(VHostPath, fun (Q) -> info(Q) end).

info_all(VHostPath, Items) -> map(VHostPath, fun (Q) -> info(Q, Items) end).

consumers(#amqqueue{ pid = QPid }) ->
    delegate:gs2_pcall(QPid, 9, consumers, infinity).

consumers_all(VHostPath) ->
    lists:concat(
      map(VHostPath,
          fun (Q) -> [{Q#amqqueue.name, ChPid, ConsumerTag, AckRequired} ||
                         {ChPid, ConsumerTag, AckRequired} <- consumers(Q)]
          end)).

stat(#amqqueue{pid = QPid}) -> delegate:gs2_call(QPid, stat, infinity).

stat_all() ->
    lists:map(fun stat/1, rabbit_misc:dirty_read_all(rabbit_queue)).

delete(#amqqueue{ pid = QPid }, IfUnused, IfEmpty) ->
    delegate:gs2_call(QPid, {delete, IfUnused, IfEmpty}, infinity).

purge(#amqqueue{ pid = QPid }) ->
    delegate:gs2_call(QPid, purge, infinity).

deliver(QPid, #delivery{immediate = true,
                        txn = Txn, sender = ChPid, message = Message}) ->
    gen_server2:call(QPid, {deliver_immediately, Txn, Message, ChPid},
                     infinity);
deliver(QPid, #delivery{mandatory = true,
                        txn = Txn, sender = ChPid, message = Message}) ->
    gen_server2:call(QPid, {deliver, Txn, Message, ChPid}, infinity),
    true;
deliver(QPid, #delivery{txn = Txn, sender = ChPid, message = Message}) ->
    gen_server2:cast(QPid, {deliver, Txn, Message, ChPid}),
    true.

<<<<<<< HEAD
redeliver(QPid, Messages) ->
    delegate:gs2_cast(QPid, {redeliver, Messages}).

=======
>>>>>>> 0c27fe84
requeue(QPid, MsgIds, ChPid) ->
    delegate:gs2_cast(QPid, {requeue, MsgIds, ChPid}).

ack(QPid, Txn, MsgIds, ChPid) ->
    delegate:gs2_pcast(QPid, 7, {ack, Txn, MsgIds, ChPid}).

commit_all(QPids, Txn, ChPid) ->
    safe_delegate_call_ok(
      fun (QPid) -> exit({queue_disappeared, QPid}) end,
      fun (QPid) -> gen_server2:call(QPid, {commit, Txn, ChPid}, infinity) end,
      QPids).

rollback_all(QPids, Txn, ChPid) ->
    delegate:cast(QPids,
        fun (QPid) -> gen_server2:cast(QPid, {rollback, Txn, ChPid}) end).

notify_down_all(QPids, ChPid) ->
    safe_delegate_call_ok(
      %% we don't care if the queue process has terminated in the
      %% meantime
      fun (_)    -> ok end,
      fun (QPid) -> gen_server2:call(QPid, {notify_down, ChPid}, infinity) end,
      QPids).

limit_all(QPids, ChPid, LimiterPid) ->
    delegate:cast(QPids,
        fun (QPid) -> gen_server2:cast(QPid, {limit, ChPid, LimiterPid}) end).

claim_queue(#amqqueue{pid = QPid}, ReaderPid) ->
    delegate:gs2_call(QPid, {claim_queue, ReaderPid}, infinity).

basic_get(#amqqueue{pid = QPid}, ChPid, NoAck) ->
    delegate:gs2_call(QPid, {basic_get, ChPid, NoAck}, infinity).

basic_consume(#amqqueue{pid = QPid}, NoAck, ReaderPid, ChPid, LimiterPid,
              ConsumerTag, ExclusiveConsume, OkMsg) ->
    delegate:gs2_call(QPid, {basic_consume, NoAck, ReaderPid, ChPid,
                            LimiterPid, ConsumerTag, ExclusiveConsume, OkMsg},
                     infinity).

basic_cancel(#amqqueue{pid = QPid}, ChPid, ConsumerTag, OkMsg) ->
    ok = delegate:gs2_call(QPid, {basic_cancel, ChPid, ConsumerTag, OkMsg},
                           infinity).

notify_sent(QPid, ChPid) ->
    delegate:gs2_pcast(QPid, 7, {notify_sent, ChPid}).

unblock(QPid, ChPid) ->
    delegate:gs2_pcast(QPid, 7, {unblock, ChPid}).

flush_all(QPids, ChPid) ->
    delegate:cast(QPids,
        fun (QPid) -> gen_server2:cast(QPid, {flush, ChPid}) end).

internal_delete(QueueName) ->
    case
        rabbit_misc:execute_mnesia_transaction(
          fun () ->
                  case mnesia:wread({rabbit_queue, QueueName}) of
                      []  -> {error, not_found};
                      [_] ->
                          ok = mnesia:delete({rabbit_queue, QueueName}),
                          ok = mnesia:delete({rabbit_durable_queue, QueueName}),
                          %% we want to execute some things, as
                          %% decided by rabbit_exchange, after the
                          %% transaction.
                          rabbit_exchange:delete_queue_bindings(QueueName)
                  end
          end) of
        Err = {error, _} -> Err;
        PostHook ->
            PostHook(),
            ok
    end.

on_node_down(Node) ->
    [Hook() ||
        Hook <- rabbit_misc:execute_mnesia_transaction(
                  fun () ->
                          qlc:e(qlc:q([delete_queue(QueueName) ||
                                          #amqqueue{name = QueueName, pid = Pid}
                                              <- mnesia:table(rabbit_queue),
                                          node(Pid) == Node]))
                  end)],
    ok.

delete_queue(QueueName) ->
    Post = rabbit_exchange:delete_transient_queue_bindings(QueueName),
    ok = mnesia:delete({rabbit_queue, QueueName}),
    Post.

pseudo_queue(QueueName, Pid) ->
    #amqqueue{name = QueueName,
              durable = false,
              auto_delete = false,
              arguments = [],
              pid = Pid}.

safe_delegate_call_ok(H, F, Pids) ->
    case [R || R = {error, _, _} <- delegate:call(
                                      Pids,
                                      fun (Pid) ->
                                              rabbit_misc:with_exit_handler(
                                                fun () -> H(Pid) end,
                                                fun () -> F(Pid) end)
                                      end)] of
        []     -> ok;
        Errors -> {error, Errors}
    end.<|MERGE_RESOLUTION|>--- conflicted
+++ resolved
@@ -270,12 +270,6 @@
     gen_server2:cast(QPid, {deliver, Txn, Message, ChPid}),
     true.
 
-<<<<<<< HEAD
-redeliver(QPid, Messages) ->
-    delegate:gs2_cast(QPid, {redeliver, Messages}).
-
-=======
->>>>>>> 0c27fe84
 requeue(QPid, MsgIds, ChPid) ->
     delegate:gs2_cast(QPid, {requeue, MsgIds, ChPid}).
 
