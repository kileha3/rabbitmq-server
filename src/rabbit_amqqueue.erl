%%   The contents of this file are subject to the Mozilla Public License
%%   Version 1.1 (the "License"); you may not use this file except in
%%   compliance with the License. You may obtain a copy of the License at
%%   http://www.mozilla.org/MPL/
%%
%%   Software distributed under the License is distributed on an "AS IS"
%%   basis, WITHOUT WARRANTY OF ANY KIND, either express or implied. See the
%%   License for the specific language governing rights and limitations
%%   under the License.
%%
%%   The Original Code is RabbitMQ.
%%
%%   The Initial Developers of the Original Code are LShift Ltd,
%%   Cohesive Financial Technologies LLC, and Rabbit Technologies Ltd.
%%
%%   Portions created before 22-Nov-2008 00:00:00 GMT by LShift Ltd,
%%   Cohesive Financial Technologies LLC, or Rabbit Technologies Ltd
%%   are Copyright (C) 2007-2008 LShift Ltd, Cohesive Financial
%%   Technologies LLC, and Rabbit Technologies Ltd.
%%
%%   Portions created by LShift Ltd are Copyright (C) 2007-2009 LShift
%%   Ltd. Portions created by Cohesive Financial Technologies LLC are
%%   Copyright (C) 2007-2009 Cohesive Financial Technologies
%%   LLC. Portions created by Rabbit Technologies Ltd are Copyright
%%   (C) 2007-2009 Rabbit Technologies Ltd.
%%
%%   All Rights Reserved.
%%
%%   Contributor(s): ______________________________________.
%%

-module(rabbit_amqqueue).

-export([start/0, recover/0, declare/4, delete/3, purge/1, internal_delete/1]).
-export([pseudo_queue/2]).
-export([lookup/1, with/2, with_or_die/2,
         stat/1, stat_all/0, deliver/5, redeliver/2, requeue/3, ack/4]).
-export([list/1, info/1, info/2, info_all/1, info_all/2]).
-export([claim_queue/2]).
-export([basic_get/3, basic_consume/8, basic_cancel/4]).
-export([notify_sent/2, unblock/2]).
-export([commit_all/2, rollback_all/2, notify_down_all/2, limit_all/3]).
-export([on_node_down/1]).

-import(mnesia).
-import(gen_server2).
-import(lists).
-import(queue).

-include("rabbit.hrl").
-include_lib("stdlib/include/qlc.hrl").

-define(CALL_TIMEOUT, 5000).

%%----------------------------------------------------------------------------

-ifdef(use_specs).

-type(qstats() :: {'ok', queue_name(), non_neg_integer(), non_neg_integer()}).
-type(qlen() :: {'ok', non_neg_integer()}).
-type(qfun(A) :: fun ((amqqueue()) -> A)).
-type(ok_or_errors() ::
      'ok' | {'error', [{'error' | 'exit' | 'throw', any()}]}).

-spec(start/0 :: () -> 'ok').
-spec(recover/0 :: () -> 'ok').
-spec(declare/4 :: (queue_name(), bool(), bool(), amqp_table()) ->
             amqqueue()).
-spec(lookup/1 :: (queue_name()) -> {'ok', amqqueue()} | not_found()).
-spec(with/2 :: (queue_name(), qfun(A)) -> A | not_found()).
-spec(with_or_die/2 :: (queue_name(), qfun(A)) -> A).
-spec(list/1 :: (vhost()) -> [amqqueue()]).
-spec(info/1 :: (amqqueue()) -> [info()]).
-spec(info/2 :: (amqqueue(), [info_key()]) -> [info()]).
-spec(info_all/1 :: (vhost()) -> [[info()]]).
-spec(info_all/2 :: (vhost(), [info_key()]) -> [[info()]]).
-spec(stat/1 :: (amqqueue()) -> qstats()).
-spec(stat_all/0 :: () -> [qstats()]).
-spec(delete/3 ::
      (amqqueue(), 'false', 'false') -> qlen();
      (amqqueue(), 'true' , 'false') -> qlen() | {'error', 'in_use'};
      (amqqueue(), 'false', 'true' ) -> qlen() | {'error', 'not_empty'};
      (amqqueue(), 'true' , 'true' ) -> qlen() |
                                            {'error', 'in_use'} |
                                            {'error', 'not_empty'}).
-spec(purge/1 :: (amqqueue()) -> qlen()).
-spec(deliver/5 :: (bool(), bool(), maybe(txn()), message(), pid()) -> bool()).
-spec(redeliver/2 :: (pid(), [{message(), bool()}]) -> 'ok').
-spec(requeue/3 :: (pid(), [msg_id()],  pid()) -> 'ok').
-spec(ack/4 :: (pid(), maybe(txn()), [msg_id()], pid()) -> 'ok').
-spec(commit_all/2 :: ([pid()], txn()) -> ok_or_errors()).
-spec(rollback_all/2 :: ([pid()], txn()) -> ok_or_errors()).
-spec(notify_down_all/2 :: ([pid()], pid()) -> ok_or_errors()).
-spec(limit_all/3 :: ([pid()], pid(), pid()) -> ok_or_errors()).
-spec(claim_queue/2 :: (amqqueue(), pid()) -> 'ok' | 'locked').
-spec(basic_get/3 :: (amqqueue(), pid(), bool()) ->
             {'ok', non_neg_integer(), msg()} | 'empty').
-spec(basic_consume/8 ::
      (amqqueue(), bool(), pid(), pid(), pid(), ctag(), bool(), any()) ->
             'ok' | {'error', 'queue_owned_by_another_connection' |
                     'exclusive_consume_unavailable'}).
-spec(basic_cancel/4 :: (amqqueue(), pid(), ctag(), any()) -> 'ok').
-spec(notify_sent/2 :: (pid(), pid()) -> 'ok').
-spec(unblock/2 :: (pid(), pid()) -> 'ok').
-spec(internal_delete/1 :: (queue_name()) -> 'ok' | not_found()).
-spec(on_node_down/1 :: (erlang_node()) -> 'ok').
-spec(pseudo_queue/2 :: (binary(), pid()) -> amqqueue()).

-endif.

%%----------------------------------------------------------------------------

start() ->
    {ok,_} = supervisor:start_child(
               rabbit_sup,
               {rabbit_amqqueue_sup,
                {rabbit_amqqueue_sup, start_link, []},
                transient, infinity, supervisor, [rabbit_amqqueue_sup]}),
    ok.

recover() ->
    ok = recover_durable_queues(),
    ok.

recover_durable_queues() ->
    Node = node(),
    %% TODO: use dirty ops instead
    R = rabbit_misc:execute_mnesia_transaction(
          fun () ->
                  qlc:e(qlc:q([Q || Q = #amqqueue{pid = Pid}
                                        <- mnesia:table(durable_queues),
                                    node(Pid) == Node]))
          end),
    Queues = lists:map(fun start_queue_process/1, R),
    rabbit_misc:execute_mnesia_transaction(
      fun () ->
              lists:foreach(fun store_queue/1, Queues),
              ok
      end).

declare(QueueName, Durable, AutoDelete, Args) ->
    Q = start_queue_process(#amqqueue{name = QueueName,
                                      durable = Durable,
                                      auto_delete = AutoDelete,
                                      arguments = Args,
                                      pid = none}),
    case rabbit_misc:execute_mnesia_transaction(
           fun () ->
                   case mnesia:wread({amqqueue, QueueName}) of
                       [] -> ok = store_queue(Q),
                             ok = add_default_binding(Q),
                             Q;
                       [ExistingQ] -> ExistingQ
                   end
           end) of
        Q         -> Q;
        ExistingQ -> exit(Q#amqqueue.pid, shutdown),
                     ExistingQ
    end.

store_queue(Q = #amqqueue{durable = true}) ->
    ok = mnesia:write(durable_queues, Q, write),
    ok = mnesia:write(Q),
    ok;
store_queue(Q = #amqqueue{durable = false}) ->
    ok = mnesia:write(Q),
    ok.

start_queue_process(Q) ->
    {ok, Pid} = supervisor:start_child(rabbit_amqqueue_sup, [Q]),
    Q#amqqueue{pid = Pid}.

add_default_binding(#amqqueue{name = QueueName}) ->
    Exchange = rabbit_misc:r(QueueName, exchange, <<>>),
    RoutingKey = QueueName#resource.name,
    rabbit_exchange:add_binding(Exchange, QueueName, RoutingKey, []),
    ok.

lookup(Name) ->
    rabbit_misc:dirty_read({amqqueue, Name}).

with(Name, F, E) ->
    case lookup(Name) of
        {ok, Q} -> rabbit_misc:with_exit_handler(E, fun () -> F(Q) end);
        {error, not_found} -> E()
    end.

with(Name, F) ->
    with(Name, F, fun () -> {error, not_found} end).
with_or_die(Name, F) ->
    with(Name, F, fun () -> rabbit_misc:protocol_error(
                              not_found, "no ~s", [rabbit_misc:rs(Name)])
                  end).

list(VHostPath) ->
    mnesia:dirty_match_object(
      #amqqueue{name = rabbit_misc:r(VHostPath, queue), _ = '_'}).

map(VHostPath, F) -> rabbit_misc:filter_exit_map(F, list(VHostPath)).

info(#amqqueue{ pid = QPid }) ->
    gen_server2:call(QPid, info).

info(#amqqueue{ pid = QPid }, Items) ->
    case gen_server2:call(QPid, {info, Items}) of
        {ok, Res}      -> Res;
        {error, Error} -> throw(Error)
    end.

info_all(VHostPath) -> map(VHostPath, fun (Q) -> info(Q) end).

info_all(VHostPath, Items) -> map(VHostPath, fun (Q) -> info(Q, Items) end).

stat(#amqqueue{pid = QPid}) -> gen_server2:call(QPid, stat).

stat_all() ->
    lists:map(fun stat/1, rabbit_misc:dirty_read_all(amqqueue)).

delete(#amqqueue{ pid = QPid }, IfUnused, IfEmpty) ->
    gen_server2:call(QPid, {delete, IfUnused, IfEmpty}).

purge(#amqqueue{ pid = QPid }) -> gen_server2:call(QPid, purge).

deliver(_IsMandatory, true, Txn, Message, QPid) ->
    gen_server2:call(QPid, {deliver_immediately, Txn, Message});
deliver(true, _IsImmediate, Txn, Message, QPid) ->
    gen_server2:call(QPid, {deliver, Txn, Message}),
    true;
deliver(false, _IsImmediate, Txn, Message, QPid) ->
    gen_server2:cast(QPid, {deliver, Txn, Message}),
    true.

redeliver(QPid, Messages) ->
    gen_server2:cast(QPid, {redeliver, Messages}).

requeue(QPid, MsgIds, ChPid) ->
    gen_server2:cast(QPid, {requeue, MsgIds, ChPid}).

ack(QPid, Txn, MsgIds, ChPid) ->
    gen_server2:cast(QPid, {ack, Txn, MsgIds, ChPid}).

commit_all(QPids, Txn) ->
    Timeout = length(QPids) * ?CALL_TIMEOUT,
    safe_pmap_ok(
      fun (QPid) -> exit({queue_disappeared, QPid}) end,
      fun (QPid) -> gen_server2:call(QPid, {commit, Txn}, Timeout) end,
      QPids).

rollback_all(QPids, Txn) ->
    safe_pmap_ok(
      fun (QPid) -> exit({queue_disappeared, QPid}) end,
      fun (QPid) -> gen_server2:cast(QPid, {rollback, Txn}) end,
      QPids).

notify_down_all(QPids, ChPid) ->
    Timeout = length(QPids) * ?CALL_TIMEOUT,
    safe_pmap_ok(
      %% we don't care if the queue process has terminated in the
      %% meantime
      fun (_)    -> ok end,
      fun (QPid) -> gen_server2:call(QPid, {notify_down, ChPid}, Timeout) end,
      QPids).

limit_all(QPids, ChPid, LimiterPid) ->
    safe_pmap_ok(
      fun (_) -> ok end,
      fun (QPid) -> gen_server:cast(QPid, {limit, ChPid, LimiterPid}) end,
      QPids).
    
claim_queue(#amqqueue{pid = QPid}, ReaderPid) ->
    gen_server2:call(QPid, {claim_queue, ReaderPid}).

basic_get(#amqqueue{pid = QPid}, ChPid, NoAck) ->
    gen_server2:call(QPid, {basic_get, ChPid, NoAck}).

basic_consume(#amqqueue{pid = QPid}, NoAck, ReaderPid, ChPid, LimiterPid,
              ConsumerTag, ExclusiveConsume, OkMsg) ->
<<<<<<< HEAD
    gen_server:call(QPid, {basic_consume, NoAck, ReaderPid, ChPid, 
                           LimiterPid, ConsumerTag, ExclusiveConsume, OkMsg}).
=======
    gen_server2:call(QPid, {basic_consume, NoAck, ReaderPid, ChPid,
                           ConsumerTag, ExclusiveConsume, OkMsg}).
>>>>>>> dc91c8f1

basic_cancel(#amqqueue{pid = QPid}, ChPid, ConsumerTag, OkMsg) ->
    ok = gen_server2:call(QPid, {basic_cancel, ChPid, ConsumerTag, OkMsg}).

notify_sent(QPid, ChPid) ->
    gen_server2:cast(QPid, {notify_sent, ChPid}).

unblock(QPid, ChPid) ->
    gen_server:cast(QPid, {unblock, ChPid}).

internal_delete(QueueName) ->
    rabbit_misc:execute_mnesia_transaction(
      fun () ->
              case mnesia:wread({amqqueue, QueueName}) of
                  [] -> {error, not_found};
                  [Q] ->
                      ok = delete_queue(Q),
                      ok = mnesia:delete({durable_queues, QueueName}),
                      ok
              end
      end).

delete_queue(#amqqueue{name = QueueName}) ->
    ok = rabbit_exchange:delete_bindings_for_queue(QueueName),
    ok = mnesia:delete({amqqueue, QueueName}),
    ok.

on_node_down(Node) ->
    rabbit_misc:execute_mnesia_transaction(
      fun () ->
              qlc:fold(
                fun (Q, Acc) -> ok = delete_queue(Q), Acc end,
                ok,
                qlc:q([Q || Q = #amqqueue{pid = Pid}
                                <- mnesia:table(amqqueue),
                            node(Pid) == Node]))
      end).

pseudo_queue(QueueName, Pid) ->
    #amqqueue{name = QueueName,
              durable = false,
              auto_delete = false,
              arguments = [],
              pid = Pid}.

safe_pmap_ok(H, F, L) ->
    case [R || R <- rabbit_misc:upmap(
                      fun (V) ->
                              try
                                  rabbit_misc:with_exit_handler(
                                    fun () -> H(V) end,
                                    fun () -> F(V) end)
                              catch Class:Reason -> {Class, Reason}
                              end
                      end, L),
               R =/= ok] of
        []     -> ok;
        Errors -> {error, Errors}
    end.<|MERGE_RESOLUTION|>--- conflicted
+++ resolved
@@ -264,7 +264,7 @@
 limit_all(QPids, ChPid, LimiterPid) ->
     safe_pmap_ok(
       fun (_) -> ok end,
-      fun (QPid) -> gen_server:cast(QPid, {limit, ChPid, LimiterPid}) end,
+      fun (QPid) -> gen_server2:cast(QPid, {limit, ChPid, LimiterPid}) end,
       QPids).
     
 claim_queue(#amqqueue{pid = QPid}, ReaderPid) ->
@@ -275,13 +275,8 @@
 
 basic_consume(#amqqueue{pid = QPid}, NoAck, ReaderPid, ChPid, LimiterPid,
               ConsumerTag, ExclusiveConsume, OkMsg) ->
-<<<<<<< HEAD
-    gen_server:call(QPid, {basic_consume, NoAck, ReaderPid, ChPid, 
+    gen_server2:call(QPid, {basic_consume, NoAck, ReaderPid, ChPid, 
                            LimiterPid, ConsumerTag, ExclusiveConsume, OkMsg}).
-=======
-    gen_server2:call(QPid, {basic_consume, NoAck, ReaderPid, ChPid,
-                           ConsumerTag, ExclusiveConsume, OkMsg}).
->>>>>>> dc91c8f1
 
 basic_cancel(#amqqueue{pid = QPid}, ChPid, ConsumerTag, OkMsg) ->
     ok = gen_server2:call(QPid, {basic_cancel, ChPid, ConsumerTag, OkMsg}).
@@ -290,7 +285,7 @@
     gen_server2:cast(QPid, {notify_sent, ChPid}).
 
 unblock(QPid, ChPid) ->
-    gen_server:cast(QPid, {unblock, ChPid}).
+    gen_server2:cast(QPid, {unblock, ChPid}).
 
 internal_delete(QueueName) ->
     rabbit_misc:execute_mnesia_transaction(
