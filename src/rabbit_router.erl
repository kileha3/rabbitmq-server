%%   The contents of this file are subject to the Mozilla Public License
%%   Version 1.1 (the "License"); you may not use this file except in
%%   compliance with the License. You may obtain a copy of the License at
%%   http://www.mozilla.org/MPL/
%%
%%   Software distributed under the License is distributed on an "AS IS"
%%   basis, WITHOUT WARRANTY OF ANY KIND, either express or implied. See the
%%   License for the specific language governing rights and limitations
%%   under the License.
%%
%%   The Original Code is RabbitMQ.
%%
%%   The Initial Developers of the Original Code are LShift Ltd,
%%   Cohesive Financial Technologies LLC, and Rabbit Technologies Ltd.
%%
%%   Portions created before 22-Nov-2008 00:00:00 GMT by LShift Ltd,
%%   Cohesive Financial Technologies LLC, or Rabbit Technologies Ltd
%%   are Copyright (C) 2007-2008 LShift Ltd, Cohesive Financial
%%   Technologies LLC, and Rabbit Technologies Ltd.
%%
%%   Portions created by LShift Ltd are Copyright (C) 2007-2010 LShift
%%   Ltd. Portions created by Cohesive Financial Technologies LLC are
%%   Copyright (C) 2007-2010 Cohesive Financial Technologies
%%   LLC. Portions created by Rabbit Technologies Ltd are Copyright
%%   (C) 2007-2010 Rabbit Technologies Ltd.
%%
%%   All Rights Reserved.
%%
%%   Contributor(s): ______________________________________.
%%

-module(rabbit_router).
-include_lib("stdlib/include/qlc.hrl").
-include("rabbit.hrl").

-export([deliver/2, match_bindings/2, match_routing_key/2]).

%%----------------------------------------------------------------------------

-ifdef(use_specs).

-export_type([routing_key/0, routing_result/0, match_result/0]).

-type(routing_key() :: binary()).
-type(routing_result() :: 'routed' | 'unroutable' | 'not_delivered').
-type(qpids() :: [pid()]).
-type(match_result() :: [rabbit_types:binding_destination()]).

-spec(deliver/2 :: ([rabbit_amqqueue:name()], rabbit_types:delivery()) ->
                        {routing_result(), qpids()}).
-spec(match_bindings/2 :: (rabbit_types:binding_source(),
                           fun ((rabbit_types:binding()) -> boolean())) ->
    match_result()).
-spec(match_routing_key/2 :: (rabbit_types:binding_source(),
                              routing_key() | '_') -> match_result()).

-endif.

%%----------------------------------------------------------------------------

deliver(QNames, Delivery = #delivery{mandatory = false,
                                     immediate = false}) ->
    %% optimisation: when Mandatory = false and Immediate = false,
    %% rabbit_amqqueue:deliver will deliver the message to the queue
    %% process asynchronously, and return true, which means all the
    %% QPids will always be returned. It is therefore safe to use a
    %% fire-and-forget cast here and return the QPids - the semantics
    %% is preserved. This scales much better than the non-immediate
    %% case below.
    QPids = lookup_qpids(QNames),
    delegate:invoke_no_result(
      QPids, fun (Pid) -> rabbit_amqqueue:deliver(Pid, Delivery) end),
    {routed, QPids};

deliver(QNames, Delivery) ->
    QPids = lookup_qpids(QNames),
    {Success, _} =
        delegate:invoke(QPids,
                        fun (Pid) ->
                                rabbit_amqqueue:deliver(Pid, Delivery)
                        end),
    {Routed, Handled} =
        lists:foldl(fun fold_deliveries/2, {false, []}, Success),
    check_delivery(Delivery#delivery.mandatory, Delivery#delivery.immediate,
                   {Routed, Handled}).

%% TODO: Maybe this should be handled by a cursor instead.
%% TODO: This causes a full scan for each entry with the same source
match_bindings(SrcName, Match) ->
    Query = qlc:q([DestinationName ||
                      #route{binding = Binding = #binding{
                                         source      = SrcName1,
                                         destination = DestinationName}} <-
                          mnesia:table(rabbit_route),
                      SrcName == SrcName1,
                      Match(Binding)]),
    mnesia:async_dirty(fun qlc:e/1, [Query]).

match_routing_key(SrcName, RoutingKey) ->
    MatchHead = #route{binding = #binding{source      = SrcName,
                                          destination = '$1',
                                          key         = RoutingKey,
                                          _           = '_'}},
    mnesia:dirty_select(rabbit_route, [{MatchHead, [], ['$1']}]).

%%--------------------------------------------------------------------

fold_deliveries({Pid, true},{_, Handled}) -> {true, [Pid|Handled]};
fold_deliveries({_,  false},{_, Handled}) -> {true, Handled}.

%% check_delivery(Mandatory, Immediate, {WasRouted, QPids})
check_delivery(true, _   , {false, []}) -> {unroutable, []};
check_delivery(_   , true, {_    , []}) -> {not_delivered, []};
check_delivery(_   , _   , {_    , Qs}) -> {routed, Qs}.

lookup_qpids(QNames) ->
<<<<<<< HEAD
    lists:foldl(
      fun (Key, Acc) ->
              case mnesia:dirty_read({rabbit_queue, Key}) of
                  [#amqqueue{pid = QPid}] -> [QPid | Acc];
                  []                      -> Acc
              end
      end, [], QNames).
=======
    lists:foldl(fun (QName, QPids) ->
                        case mnesia:dirty_read({rabbit_queue, QName}) of
                            [#amqqueue{pid = QPid}] -> [QPid | QPids];
                            []                      -> QPids
                        end
                end, [], lists:usort(QNames)).
>>>>>>> b629aac5
<|MERGE_RESOLUTION|>--- conflicted
+++ resolved
@@ -114,19 +114,9 @@
 check_delivery(_   , _   , {_    , Qs}) -> {routed, Qs}.
 
 lookup_qpids(QNames) ->
-<<<<<<< HEAD
-    lists:foldl(
-      fun (Key, Acc) ->
-              case mnesia:dirty_read({rabbit_queue, Key}) of
-                  [#amqqueue{pid = QPid}] -> [QPid | Acc];
-                  []                      -> Acc
-              end
-      end, [], QNames).
-=======
     lists:foldl(fun (QName, QPids) ->
                         case mnesia:dirty_read({rabbit_queue, QName}) of
                             [#amqqueue{pid = QPid}] -> [QPid | QPids];
                             []                      -> QPids
                         end
-                end, [], lists:usort(QNames)).
->>>>>>> b629aac5
+                end, [], QNames).