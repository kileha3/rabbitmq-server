--- conflicted
+++ resolved
@@ -34,13 +34,8 @@
              uncommitted_ack_q, unacked_message_q,
              user, virtual_host, most_recently_declared_queue,
              consumer_mapping, blocking, queue_collector_pid, stats_timer,
-<<<<<<< HEAD
              confirm_enabled, publish_seqno, unconfirmed_mq, unconfirmed_qm,
-             confirmed}).
-=======
-             confirm_enabled, publish_seqno, unconfirmed, confirmed,
-             capabilities}).
->>>>>>> 0bc30cc8
+             confirmed, capabilities}).
 
 -define(MAX_PERMISSION_CACHE_SIZE, 12).
 
@@ -180,15 +175,10 @@
                 stats_timer             = StatsTimer,
                 confirm_enabled         = false,
                 publish_seqno           = 1,
-<<<<<<< HEAD
                 unconfirmed_mq          = gb_trees:empty(),
-                confirmed               = [],
-                unconfirmed_qm          = gb_trees:empty()},
-=======
-                unconfirmed             = gb_trees:empty(),
+                unconfirmed_qm          = gb_trees:empty(),
                 confirmed               = [],
                 capabilities            = Capabilities},
->>>>>>> 0bc30cc8
     rabbit_event:notify(channel_created, infos(?CREATION_EVENT_KEYS, State)),
     rabbit_event:if_enabled(StatsTimer,
                             fun() -> internal_emit_stats(State) end),
