%% The contents of this file are subject to the Mozilla Public License
%% Version 1.1 (the "License"); you may not use this file except in
%% compliance with the License. You may obtain a copy of the License
%% at http://www.mozilla.org/MPL/
%%
%% Software distributed under the License is distributed on an "AS IS"
%% basis, WITHOUT WARRANTY OF ANY KIND, either express or implied. See
%% the License for the specific language governing rights and
%% limitations under the License.
%%
%% The Original Code is RabbitMQ.
%%
%% The Initial Developer of the Original Code is VMware, Inc.
%% Copyright (c) 2007-2011 VMware, Inc.  All rights reserved.
%%

-module(rabbit_channel).
-include("rabbit_framing.hrl").
-include("rabbit.hrl").

-behaviour(gen_server2).

-export([start_link/10, do/2, do/3, flush/1, shutdown/1]).
-export([send_command/2, deliver/4, flushed/2, confirm/2]).
-export([list/0, info_keys/0, info/1, info/2, info_all/0, info_all/1]).
-export([emit_stats/1, ready_for_close/1]).

-export([init/1, terminate/2, code_change/3, handle_call/3, handle_cast/2,
         handle_info/2, handle_pre_hibernate/1, prioritise_call/3,
         prioritise_cast/2]).

-record(ch, {state, protocol, channel, reader_pid, writer_pid, conn_pid,
             limiter_pid, start_limiter_fun, transaction_id, tx_participants,
             next_tag, uncommitted_ack_q, unacked_message_q,
             user, virtual_host, most_recently_declared_queue,
             consumer_mapping, blocking, consumer_monitors, queue_collector_pid,
             stats_timer, confirm_enabled, publish_seqno, unconfirmed_mq,
             unconfirmed_qm, confirmed, capabilities}).

-define(MAX_PERMISSION_CACHE_SIZE, 12).

-define(STATISTICS_KEYS,
        [pid,
         transactional,
         confirm,
         consumer_count,
         messages_unacknowledged,
         messages_unconfirmed,
         acks_uncommitted,
         prefetch_count,
         client_flow_blocked]).

-define(CREATION_EVENT_KEYS,
        [pid,
         connection,
         number,
         user,
         vhost]).

-define(INFO_KEYS, ?CREATION_EVENT_KEYS ++ ?STATISTICS_KEYS -- [pid]).

%%----------------------------------------------------------------------------

-ifdef(use_specs).

-export_type([channel_number/0]).

-type(channel_number() :: non_neg_integer()).

-spec(start_link/10 ::
        (channel_number(), pid(), pid(), pid(), rabbit_types:protocol(),
         rabbit_types:user(), rabbit_types:vhost(), rabbit_framing:amqp_table(),
         pid(), fun ((non_neg_integer()) -> rabbit_types:ok(pid()))) ->
                           rabbit_types:ok_pid_or_error()).
-spec(do/2 :: (pid(), rabbit_framing:amqp_method_record()) -> 'ok').
-spec(do/3 :: (pid(), rabbit_framing:amqp_method_record(),
               rabbit_types:maybe(rabbit_types:content())) -> 'ok').
-spec(flush/1 :: (pid()) -> 'ok').
-spec(shutdown/1 :: (pid()) -> 'ok').
-spec(send_command/2 :: (pid(), rabbit_framing:amqp_method_record()) -> 'ok').
-spec(deliver/4 ::
        (pid(), rabbit_types:ctag(), boolean(), rabbit_amqqueue:qmsg())
        -> 'ok').
-spec(flushed/2 :: (pid(), pid()) -> 'ok').
-spec(confirm/2 ::(pid(), [non_neg_integer()]) -> 'ok').
-spec(list/0 :: () -> [pid()]).
-spec(info_keys/0 :: () -> rabbit_types:info_keys()).
-spec(info/1 :: (pid()) -> rabbit_types:infos()).
-spec(info/2 :: (pid(), rabbit_types:info_keys()) -> rabbit_types:infos()).
-spec(info_all/0 :: () -> [rabbit_types:infos()]).
-spec(info_all/1 :: (rabbit_types:info_keys()) -> [rabbit_types:infos()]).
-spec(emit_stats/1 :: (pid()) -> 'ok').
-spec(ready_for_close/1 :: (pid()) -> 'ok').

-endif.

%%----------------------------------------------------------------------------

start_link(Channel, ReaderPid, WriterPid, ConnPid, Protocol, User, VHost,
           Capabilities, CollectorPid, StartLimiterFun) ->
    gen_server2:start_link(
      ?MODULE, [Channel, ReaderPid, WriterPid, ConnPid, Protocol, User,
                VHost, Capabilities, CollectorPid, StartLimiterFun], []).

do(Pid, Method) ->
    do(Pid, Method, none).

do(Pid, Method, Content) ->
    gen_server2:cast(Pid, {method, Method, Content}).

flush(Pid) ->
    gen_server2:call(Pid, flush, infinity).

shutdown(Pid) ->
    gen_server2:cast(Pid, terminate).

send_command(Pid, Msg) ->
    gen_server2:cast(Pid,  {command, Msg}).

deliver(Pid, ConsumerTag, AckRequired, Msg) ->
    gen_server2:cast(Pid, {deliver, ConsumerTag, AckRequired, Msg}).

flushed(Pid, QPid) ->
    gen_server2:cast(Pid, {flushed, QPid}).

confirm(Pid, MsgSeqNos) ->
    gen_server2:cast(Pid, {confirm, MsgSeqNos, self()}).

list() ->
    pg_local:get_members(rabbit_channels).

info_keys() -> ?INFO_KEYS.

info(Pid) ->
    gen_server2:call(Pid, info, infinity).

info(Pid, Items) ->
    case gen_server2:call(Pid, {info, Items}, infinity) of
        {ok, Res}      -> Res;
        {error, Error} -> throw(Error)
    end.

info_all() ->
    rabbit_misc:filter_exit_map(fun (C) -> info(C) end, list()).

info_all(Items) ->
    rabbit_misc:filter_exit_map(fun (C) -> info(C, Items) end, list()).

emit_stats(Pid) ->
    gen_server2:cast(Pid, emit_stats).

ready_for_close(Pid) ->
    gen_server2:cast(Pid, ready_for_close).

%%---------------------------------------------------------------------------

init([Channel, ReaderPid, WriterPid, ConnPid, Protocol, User, VHost,
      Capabilities, CollectorPid, StartLimiterFun]) ->
    ok = pg_local:join(rabbit_channels, self()),
    StatsTimer = rabbit_event:init_stats_timer(),
    State = #ch{state                   = starting,
                protocol                = Protocol,
                channel                 = Channel,
                reader_pid              = ReaderPid,
                writer_pid              = WriterPid,
                conn_pid                = ConnPid,
                limiter_pid             = undefined,
                start_limiter_fun       = StartLimiterFun,
                transaction_id          = none,
                tx_participants         = sets:new(),
                next_tag                = 1,
                uncommitted_ack_q       = queue:new(),
                unacked_message_q       = queue:new(),
                user                    = User,
                virtual_host            = VHost,
                most_recently_declared_queue = <<>>,
                consumer_mapping        = dict:new(),
                blocking                = dict:new(),
                consumer_monitors       = dict:new(),
                queue_collector_pid     = CollectorPid,
                stats_timer             = StatsTimer,
                confirm_enabled         = false,
                publish_seqno           = 1,
                unconfirmed_mq          = gb_trees:empty(),
                unconfirmed_qm          = gb_trees:empty(),
                confirmed               = [],
                capabilities            = Capabilities},
    rabbit_event:notify(channel_created, infos(?CREATION_EVENT_KEYS, State)),
    rabbit_event:if_enabled(StatsTimer,
                            fun() -> internal_emit_stats(State) end),
    {ok, State, hibernate,
     {backoff, ?HIBERNATE_AFTER_MIN, ?HIBERNATE_AFTER_MIN, ?DESIRED_HIBERNATE}}.

prioritise_call(Msg, _From, _State) ->
    case Msg of
        info           -> 9;
        {info, _Items} -> 9;
        _              -> 0
    end.

prioritise_cast(Msg, _State) ->
    case Msg of
        emit_stats                   -> 7;
        {confirm, _MsgSeqNos, _QPid} -> 5;
        _                            -> 0
    end.

handle_call(flush, _From, State) ->
    reply(ok, State);

handle_call(info, _From, State) ->
    reply(infos(?INFO_KEYS, State), State);

handle_call({info, Items}, _From, State) ->
    try
        reply({ok, infos(Items, State)}, State)
    catch Error -> reply({error, Error}, State)
    end;

handle_call(_Request, _From, State) ->
    noreply(State).

handle_cast({method, Method, Content}, State) ->
    try handle_method(Method, Content, State) of
        {reply, Reply, NewState} ->
            ok = rabbit_writer:send_command(NewState#ch.writer_pid, Reply),
            noreply(NewState);
        {noreply, NewState} ->
            noreply(NewState);
        stop ->
            {stop, normal, State}
    catch
        exit:Reason = #amqp_error{} ->
            MethodName = rabbit_misc:method_record_type(Method),
            send_exception(Reason#amqp_error{method = MethodName}, State);
        _:Reason ->
            {stop, {Reason, erlang:get_stacktrace()}, State}
    end;

handle_cast({flushed, QPid}, State) ->
    {noreply, queue_blocked(QPid, State), hibernate};

handle_cast(ready_for_close, State = #ch{state      = closing,
                                         writer_pid = WriterPid}) ->
    ok = rabbit_writer:send_command_sync(WriterPid, #'channel.close_ok'{}),
    {stop, normal, State};

handle_cast(terminate, State) ->
    {stop, normal, State};

handle_cast({command, #'basic.consume_ok'{consumer_tag = ConsumerTag} = Msg},
            State = #ch{writer_pid = WriterPid}) ->
    ok = rabbit_writer:send_command(WriterPid, Msg),
    noreply(monitor_consumer(ConsumerTag, State));

handle_cast({command, Msg}, State = #ch{writer_pid = WriterPid}) ->
    ok = rabbit_writer:send_command(WriterPid, Msg),
    noreply(State);

handle_cast({deliver, ConsumerTag, AckRequired,
             Msg = {_QName, QPid, _MsgId, Redelivered,
                    #basic_message{exchange_name = ExchangeName,
                                   routing_keys = [RoutingKey | _CcRoutes],
                                   content = Content}}},
            State = #ch{writer_pid = WriterPid,
                        next_tag = DeliveryTag}) ->
    State1 = lock_message(AckRequired,
                          ack_record(DeliveryTag, ConsumerTag, Msg),
                          State),

    M = #'basic.deliver'{consumer_tag = ConsumerTag,
                         delivery_tag = DeliveryTag,
                         redelivered = Redelivered,
                         exchange = ExchangeName#resource.name,
                         routing_key = RoutingKey},
    rabbit_writer:send_command_and_notify(WriterPid, QPid, self(), M, Content),

    maybe_incr_stats([{QPid, 1}],
                     case AckRequired of
                         true  -> deliver;
                         false -> deliver_no_ack
                     end, State),
    noreply(State1#ch{next_tag = DeliveryTag + 1});

handle_cast(emit_stats, State = #ch{stats_timer = StatsTimer}) ->
    internal_emit_stats(State),
    noreply([ensure_stats_timer],
            State#ch{stats_timer = rabbit_event:reset_stats_timer(StatsTimer)});

handle_cast({confirm, MsgSeqNos, From}, State) ->
    State1 = #ch{confirmed = C} = confirm(MsgSeqNos, From, State),
    noreply([send_confirms], State1, case C of [] -> hibernate; _ -> 0 end).

handle_info(timeout, State) ->
    noreply(State);

handle_info({'DOWN', MRef, process, QPid, Reason},
            State = #ch{consumer_monitors = ConsumerMonitors}) ->
    noreply(
      case dict:find(MRef, ConsumerMonitors) of
          error ->
              handle_publishing_queue_down(QPid, Reason, State);
          {ok, ConsumerTag} ->
              handle_consuming_queue_down(MRef, ConsumerTag, State)
      end).

handle_pre_hibernate(State = #ch{stats_timer = StatsTimer}) ->
    ok = clear_permission_cache(),
    rabbit_event:if_enabled(StatsTimer,
                            fun () ->
                                    internal_emit_stats(
                                      State, [{idle_since, now()}])
                            end),
    StatsTimer1 = rabbit_event:stop_stats_timer(StatsTimer),
    {hibernate, State#ch{stats_timer = StatsTimer1}}.

terminate(Reason, State) ->
    {Res, _State1} = rollback_and_notify(State),
    case Reason of
        normal            -> ok = Res;
        shutdown          -> ok = Res;
        {shutdown, _Term} -> ok = Res;
        _                 -> ok
    end,
    pg_local:leave(rabbit_channels, self()),
    rabbit_event:notify(channel_closed, [{pid, self()}]).

code_change(_OldVsn, State, _Extra) ->
    {ok, State}.

%%---------------------------------------------------------------------------

reply(Reply, NewState) -> reply(Reply, [], NewState).

reply(Reply, Mask, NewState) -> reply(Reply, Mask, NewState, hibernate).

reply(Reply, Mask, NewState, Timeout) ->
    {reply, Reply, next_state(Mask, NewState), Timeout}.

noreply(NewState) -> noreply([], NewState).

noreply(Mask, NewState) -> noreply(Mask, NewState, hibernate).

noreply(Mask, NewState, Timeout) ->
    {noreply, next_state(Mask, NewState), Timeout}.

next_state(Mask, State) ->
    lists:foldl(fun (ensure_stats_timer, State1) -> ensure_stats_timer(State1);
                    (send_confirms,      State1) -> send_confirms(State1)
                end, State, [ensure_stats_timer, send_confirms] -- Mask).

ensure_stats_timer(State = #ch{stats_timer = StatsTimer}) ->
    ChPid = self(),
    State#ch{stats_timer = rabbit_event:ensure_stats_timer(
                             StatsTimer,
                             fun() -> emit_stats(ChPid) end)}.

return_ok(State, true, _Msg)  -> {noreply, State};
return_ok(State, false, Msg)  -> {reply, Msg, State}.

ok_msg(true, _Msg) -> undefined;
ok_msg(false, Msg) -> Msg.

send_exception(Reason, State = #ch{protocol   = Protocol,
                                   channel    = Channel,
                                   writer_pid = WriterPid,
                                   reader_pid = ReaderPid,
                                   conn_pid   = ConnPid}) ->
    {CloseChannel, CloseMethod} =
        rabbit_binary_generator:map_exception(Channel, Reason, Protocol),
    rabbit_log:error("connection ~p, channel ~p - error:~n~p~n",
                     [ConnPid, Channel, Reason]),
    %% something bad's happened: rollback_and_notify may not be 'ok'
    {_Result, State1} = rollback_and_notify(State),
    case CloseChannel of
        Channel -> ok = rabbit_writer:send_command(WriterPid, CloseMethod),
                   {noreply, State1};
        _       -> ReaderPid ! {channel_exit, Channel, Reason},
                   {stop, normal, State1}
    end.

return_queue_declare_ok(#resource{name = ActualName},
                        NoWait, MessageCount, ConsumerCount, State) ->
    return_ok(State#ch{most_recently_declared_queue = ActualName}, NoWait,
              #'queue.declare_ok'{queue          = ActualName,
                                  message_count  = MessageCount,
                                  consumer_count = ConsumerCount}).

check_resource_access(User, Resource, Perm) ->
    V = {Resource, Perm},
    Cache = case get(permission_cache) of
                undefined -> [];
                Other     -> Other
            end,
    CacheTail =
        case lists:member(V, Cache) of
            true  -> lists:delete(V, Cache);
            false -> ok = rabbit_access_control:check_resource_access(
                            User, Resource, Perm),
                     lists:sublist(Cache, ?MAX_PERMISSION_CACHE_SIZE - 1)
        end,
    put(permission_cache, [V | CacheTail]),
    ok.

clear_permission_cache() ->
    erase(permission_cache),
    ok.

check_configure_permitted(Resource, #ch{user = User}) ->
    check_resource_access(User, Resource, configure).

check_write_permitted(Resource, #ch{user = User}) ->
    check_resource_access(User, Resource, write).

check_read_permitted(Resource, #ch{user = User}) ->
    check_resource_access(User, Resource, read).

check_user_id_header(#'P_basic'{user_id = undefined}, _) ->
    ok;
check_user_id_header(#'P_basic'{user_id = Username},
                     #ch{user = #user{username = Username}}) ->
    ok;
check_user_id_header(#'P_basic'{user_id = Claimed},
                     #ch{user = #user{username = Actual}}) ->
    rabbit_misc:protocol_error(
      precondition_failed, "user_id property set to '~s' but "
      "authenticated user was '~s'", [Claimed, Actual]).

check_internal_exchange(#exchange{name = Name, internal = true}) ->
    rabbit_misc:protocol_error(access_refused,
                               "cannot publish to internal ~s",
                               [rabbit_misc:rs(Name)]);
check_internal_exchange(_) ->
    ok.

expand_queue_name_shortcut(<<>>, #ch{most_recently_declared_queue = <<>>}) ->
    rabbit_misc:protocol_error(
      not_found, "no previously declared queue", []);
expand_queue_name_shortcut(<<>>, #ch{virtual_host = VHostPath,
                                     most_recently_declared_queue = MRDQ}) ->
    rabbit_misc:r(VHostPath, queue, MRDQ);
expand_queue_name_shortcut(QueueNameBin, #ch{virtual_host = VHostPath}) ->
    rabbit_misc:r(VHostPath, queue, QueueNameBin).

expand_routing_key_shortcut(<<>>, <<>>,
                            #ch{most_recently_declared_queue = <<>>}) ->
    rabbit_misc:protocol_error(
      not_found, "no previously declared queue", []);
expand_routing_key_shortcut(<<>>, <<>>,
                            #ch{most_recently_declared_queue = MRDQ}) ->
    MRDQ;
expand_routing_key_shortcut(_QueueNameBin, RoutingKey, _State) ->
    RoutingKey.

expand_binding(queue, DestinationNameBin, RoutingKey, State) ->
    {expand_queue_name_shortcut(DestinationNameBin, State),
     expand_routing_key_shortcut(DestinationNameBin, RoutingKey, State)};
expand_binding(exchange, DestinationNameBin, RoutingKey, State) ->
    {rabbit_misc:r(State#ch.virtual_host, exchange, DestinationNameBin),
     RoutingKey}.

check_not_default_exchange(#resource{kind = exchange, name = <<"">>}) ->
    rabbit_misc:protocol_error(
      access_refused, "operation not permitted on the default exchange", []);
check_not_default_exchange(_) ->
    ok.

%% check that an exchange/queue name does not contain the reserved
%% "amq."  prefix.
%%
%% One, quite reasonable, interpretation of the spec, taken by the
%% QPid M1 Java client, is that the exclusion of "amq." prefixed names
%% only applies on actual creation, and not in the cases where the
%% entity already exists. This is how we use this function in the code
%% below. However, AMQP JIRA 123 changes that in 0-10, and possibly
%% 0-9SP1, making it illegal to attempt to declare an exchange/queue
%% with an amq.* name when passive=false. So this will need
%% revisiting.
%%
%% TODO: enforce other constraints on name. See AMQP JIRA 69.
check_name(Kind, NameBin = <<"amq.", _/binary>>) ->
    rabbit_misc:protocol_error(
      access_refused,
      "~s name '~s' contains reserved prefix 'amq.*'",[Kind, NameBin]);
check_name(_Kind, NameBin) ->
    NameBin.

queue_blocked(QPid, State = #ch{blocking = Blocking}) ->
    case dict:find(QPid, Blocking) of
        error      -> State;
        {ok, MRef} -> true = erlang:demonitor(MRef),
                      Blocking1 = dict:erase(QPid, Blocking),
                      ok = case dict:size(Blocking1) of
                               0 -> rabbit_writer:send_command(
                                      State#ch.writer_pid,
                                      #'channel.flow_ok'{active = false});
                               _ -> ok
                           end,
                      State#ch{blocking = Blocking1}
    end.

record_confirm(undefined, _, State) ->
    State;
record_confirm(MsgSeqNo, XName, State) ->
    record_confirms([{MsgSeqNo, XName}], State).

record_confirms([], State) ->
    State;
record_confirms(MXs, State = #ch{confirmed = C}) ->
    State#ch{confirmed = [MXs | C]}.

confirm([], _QPid, State) ->
    State;
confirm(MsgSeqNos, QPid, State) ->
    {MXs, State1} = process_confirms(MsgSeqNos, QPid, false, State),
    record_confirms(MXs, State1).

process_confirms(MsgSeqNos, QPid, Nack, State = #ch{unconfirmed_mq = UMQ,
                                                    unconfirmed_qm = UQM}) ->
    {MXs, UMQ1, UQM1} =
        lists:foldl(
          fun(MsgSeqNo, {_MXs, UMQ0, _UQM} = Acc) ->
                  case gb_trees:lookup(MsgSeqNo, UMQ0) of
                      {value, XQ} -> remove_unconfirmed(MsgSeqNo, QPid, XQ,
                                                        Acc, Nack, State);
                      none        -> Acc
                  end
          end, {[], UMQ, UQM}, MsgSeqNos),
    {MXs, State#ch{unconfirmed_mq = UMQ1, unconfirmed_qm = UQM1}}.

remove_unconfirmed(MsgSeqNo, QPid, {XName, Qs}, {MXs, UMQ, UQM}, Nack,
                   State) ->
    %% these confirms will be emitted even when a queue dies, but that
    %% should be fine, since the queue stats get erased immediately
    maybe_incr_stats([{{QPid, XName}, 1}], confirm, State),
    UQM1 = case gb_trees:lookup(QPid, UQM) of
               {value, MsgSeqNos} ->
                   MsgSeqNos1 = gb_sets:delete(MsgSeqNo, MsgSeqNos),
                   case gb_sets:is_empty(MsgSeqNos1) of
                       true  -> gb_trees:delete(QPid, UQM);
                       false -> gb_trees:update(QPid, MsgSeqNos1, UQM)
                   end;
               none ->
                   UQM
           end,
    Qs1 = gb_sets:del_element(QPid, Qs),
    %% If QPid somehow died initiating a nack, clear the message from
    %% internal data-structures.  Also, cleanup empty entries.
    case (Nack orelse gb_sets:is_empty(Qs1)) of
        true  ->
            {[{MsgSeqNo, XName} | MXs], gb_trees:delete(MsgSeqNo, UMQ), UQM1};
        false ->
            {MXs, gb_trees:update(MsgSeqNo, {XName, Qs1}, UMQ), UQM1}
    end.

handle_method(#'channel.open'{}, _, State = #ch{state = starting}) ->
    {reply, #'channel.open_ok'{}, State#ch{state = running}};

handle_method(#'channel.open'{}, _, _State) ->
    rabbit_misc:protocol_error(
      command_invalid, "second 'channel.open' seen", []);

handle_method(_Method, _, #ch{state = starting}) ->
    rabbit_misc:protocol_error(channel_error, "expected 'channel.open'", []);

handle_method(#'channel.close_ok'{}, _, #ch{state = closing}) ->
    stop;

handle_method(#'channel.close'{}, _, State = #ch{state = closing}) ->
    {reply, #'channel.close_ok'{}, State};

handle_method(_Method, _, State = #ch{state = closing}) ->
    {noreply, State};

handle_method(#'channel.close'{}, _, State = #ch{reader_pid = ReaderPid}) ->
    {ok, State1} = rollback_and_notify(State),
    ReaderPid ! {channel_closing, self()},
    {noreply, State1};

handle_method(#'access.request'{},_, State) ->
    {reply, #'access.request_ok'{ticket = 1}, State};

handle_method(#'basic.publish'{exchange    = ExchangeNameBin,
                               routing_key = RoutingKey,
                               mandatory   = Mandatory,
                               immediate   = Immediate},
              Content, State = #ch{virtual_host    = VHostPath,
                                   transaction_id  = TxnKey,
                                   confirm_enabled = ConfirmEnabled}) ->
    ExchangeName = rabbit_misc:r(VHostPath, exchange, ExchangeNameBin),
    check_write_permitted(ExchangeName, State),
    Exchange = rabbit_exchange:lookup_or_die(ExchangeName),
    check_internal_exchange(Exchange),
    %% We decode the content's properties here because we're almost
    %% certain to want to look at delivery-mode and priority.
    DecodedContent = rabbit_binary_parser:ensure_content_decoded(Content),
    check_user_id_header(DecodedContent#content.properties, State),
    {MsgSeqNo, State1} =
        case ConfirmEnabled of
            false -> {undefined, State};
            true  -> SeqNo = State#ch.publish_seqno,
                     {SeqNo, State#ch{publish_seqno = SeqNo + 1}}
        end,
    case rabbit_basic:message(ExchangeName, RoutingKey, DecodedContent) of
        {ok, Message} ->
            {RoutingRes, DeliveredQPids} =
                rabbit_exchange:publish(
                  Exchange,
                  rabbit_basic:delivery(Mandatory, Immediate, TxnKey, Message,
                                        MsgSeqNo)),
            State2 = process_routing_result(RoutingRes, DeliveredQPids,
                                            ExchangeName, MsgSeqNo, Message,
                                            State1),
            maybe_incr_stats([{ExchangeName, 1} |
                              [{{QPid, ExchangeName}, 1} ||
                                  QPid <- DeliveredQPids]], publish, State2),
            {noreply, case TxnKey of
                          none -> State2;
                          _    -> add_tx_participants(DeliveredQPids, State2)
                      end};
        {error, Reason} ->
            rabbit_misc:protocol_error(precondition_failed,
                                       "invalid message: ~p", [Reason])
    end;

handle_method(#'basic.nack'{delivery_tag = DeliveryTag,
                            multiple     = Multiple,
                            requeue      = Requeue},
              _, State) ->
    reject(DeliveryTag, Requeue, Multiple, State);

handle_method(#'basic.ack'{delivery_tag = DeliveryTag,
                           multiple = Multiple},
              _, State = #ch{transaction_id = TxnKey,
                             unacked_message_q = UAMQ}) ->
    {Acked, Remaining} = collect_acks(UAMQ, DeliveryTag, Multiple),
    QIncs = ack(TxnKey, Acked),
    Participants = [QPid || {QPid, _} <- QIncs],
    maybe_incr_stats(QIncs, ack, State),
    {noreply, case TxnKey of
                  none -> ok = notify_limiter(State#ch.limiter_pid, Acked),
                          State#ch{unacked_message_q = Remaining};
                  _    -> NewUAQ = queue:join(State#ch.uncommitted_ack_q,
                                              Acked),
                          add_tx_participants(
                            Participants,
                            State#ch{unacked_message_q = Remaining,
                                     uncommitted_ack_q = NewUAQ})
              end};

handle_method(#'basic.get'{queue = QueueNameBin,
                           no_ack = NoAck},
              _, State = #ch{writer_pid = WriterPid,
                             conn_pid   = ConnPid,
                             next_tag   = DeliveryTag}) ->
    QueueName = expand_queue_name_shortcut(QueueNameBin, State),
    check_read_permitted(QueueName, State),
    case rabbit_amqqueue:with_exclusive_access_or_die(
           QueueName, ConnPid,
           fun (Q) -> rabbit_amqqueue:basic_get(Q, self(), NoAck) end) of
        {ok, MessageCount,
         Msg = {_QName, QPid, _MsgId, Redelivered,
                #basic_message{exchange_name = ExchangeName,
                               routing_keys = [RoutingKey | _CcRoutes],
                               content = Content}}} ->
<<<<<<< HEAD
            State1 = lock_message(not(NoAck),
                                  ack_record(DeliveryTag, none, Msg),
                                  State),
            maybe_incr_stats([{QPid, 1}],
                             case NoAck of
                                 true  -> get_no_ack;
                                 false -> get
                             end, State),
=======
            State1 = lock_message(not(NoAck), {DeliveryTag, none, Msg}, State),
            rabbit_log:tap_trace_out(Msg, DeliveryTag, none),
>>>>>>> 36a6847c
            ok = rabbit_writer:send_command(
                   WriterPid,
                   #'basic.get_ok'{delivery_tag = DeliveryTag,
                                   redelivered = Redelivered,
                                   exchange = ExchangeName#resource.name,
                                   routing_key = RoutingKey,
                                   message_count = MessageCount},
                   Content),
            {noreply, State1#ch{next_tag = DeliveryTag + 1}};
        empty ->
            {reply, #'basic.get_empty'{}, State}
    end;

handle_method(#'basic.consume'{queue        = QueueNameBin,
                               consumer_tag = ConsumerTag,
                               no_local     = _, % FIXME: implement
                               no_ack       = NoAck,
                               exclusive    = ExclusiveConsume,
                               nowait       = NoWait},
              _, State = #ch{conn_pid          = ConnPid,
                             limiter_pid       = LimiterPid,
                             consumer_mapping  = ConsumerMapping}) ->
    case dict:find(ConsumerTag, ConsumerMapping) of
        error ->
            QueueName = expand_queue_name_shortcut(QueueNameBin, State),
            check_read_permitted(QueueName, State),
            ActualConsumerTag =
                case ConsumerTag of
                    <<>>  -> rabbit_guid:binstring_guid("amq.ctag");
                    Other -> Other
                end,

            %% We get the queue process to send the consume_ok on our
            %% behalf. This is for symmetry with basic.cancel - see
            %% the comment in that method for why.
            case rabbit_amqqueue:with_exclusive_access_or_die(
                   QueueName, ConnPid,
                   fun (Q) ->
                           {rabbit_amqqueue:basic_consume(
                              Q, NoAck, self(), LimiterPid,
                              ActualConsumerTag, ExclusiveConsume,
                              ok_msg(NoWait, #'basic.consume_ok'{
                                       consumer_tag = ActualConsumerTag})),
                            Q}
                   end) of
                {ok, Q} ->
                    State1 = State#ch{consumer_mapping =
                                          dict:store(ActualConsumerTag,
                                                     {Q, undefined},
                                                     ConsumerMapping)},
                    {noreply,
                     case NoWait of
                         true  -> monitor_consumer(ActualConsumerTag, State1);
                         false -> State1
                     end};
                {{error, exclusive_consume_unavailable}, _Q} ->
                    rabbit_misc:protocol_error(
                      access_refused, "~s in exclusive use",
                      [rabbit_misc:rs(QueueName)])
            end;
        {ok, _} ->
            %% Attempted reuse of consumer tag.
            rabbit_misc:protocol_error(
              not_allowed, "attempt to reuse consumer tag '~s'", [ConsumerTag])
    end;

handle_method(#'basic.cancel'{consumer_tag = ConsumerTag,
                              nowait = NoWait},
              _, State = #ch{consumer_mapping = ConsumerMapping,
                             consumer_monitors = ConsumerMonitors}) ->
    OkMsg = #'basic.cancel_ok'{consumer_tag = ConsumerTag},
    case dict:find(ConsumerTag, ConsumerMapping) of
        error ->
            %% Spec requires we ignore this situation.
            return_ok(State, NoWait, OkMsg);
        {ok, {Q, MRef}} ->
            ConsumerMonitors1 =
                case MRef of
                    undefined -> ConsumerMonitors;
                    _         -> true = erlang:demonitor(MRef),
                                 dict:erase(MRef, ConsumerMonitors)
                end,
            NewState = State#ch{consumer_mapping  = dict:erase(ConsumerTag,
                                                               ConsumerMapping),
                                consumer_monitors = ConsumerMonitors1},
            %% In order to ensure that no more messages are sent to
            %% the consumer after the cancel_ok has been sent, we get
            %% the queue process to send the cancel_ok on our
            %% behalf. If we were sending the cancel_ok ourselves it
            %% might overtake a message sent previously by the queue.
            case rabbit_misc:with_exit_handler(
                   fun () -> {error, not_found} end,
                   fun () ->
                           rabbit_amqqueue:basic_cancel(
                             Q, self(), ConsumerTag,
                             ok_msg(NoWait, #'basic.cancel_ok'{
                                      consumer_tag = ConsumerTag}))
                   end) of
                ok ->
                    {noreply, NewState};
                {error, not_found} ->
                    %% Spec requires we ignore this situation.
                    return_ok(NewState, NoWait, OkMsg)
            end
    end;

handle_method(#'basic.qos'{global = true}, _, _State) ->
    rabbit_misc:protocol_error(not_implemented, "global=true", []);

handle_method(#'basic.qos'{prefetch_size = Size}, _, _State) when Size /= 0 ->
    rabbit_misc:protocol_error(not_implemented,
                               "prefetch_size!=0 (~w)", [Size]);

handle_method(#'basic.qos'{prefetch_count = PrefetchCount},
              _, State = #ch{limiter_pid = LimiterPid}) ->
    LimiterPid1 = case {LimiterPid, PrefetchCount} of
                      {undefined, 0} -> undefined;
                      {undefined, _} -> start_limiter(State);
                      {_, _}         -> LimiterPid
                  end,
    LimiterPid2 = case rabbit_limiter:limit(LimiterPid1, PrefetchCount) of
                      ok      -> LimiterPid1;
                      stopped -> unlimit_queues(State)
                  end,
    {reply, #'basic.qos_ok'{}, State#ch{limiter_pid = LimiterPid2}};

handle_method(#'basic.recover_async'{requeue = true},
              _, State = #ch{unacked_message_q = UAMQ,
                             limiter_pid = LimiterPid}) ->
    OkFun = fun () -> ok end,
    ok = fold_per_queue(
           fun (QPid, MsgIds, ok) ->
                   %% The Qpid python test suite incorrectly assumes
                   %% that messages will be requeued in their original
                   %% order. To keep it happy we reverse the id list
                   %% since we are given them in reverse order.
                   rabbit_misc:with_exit_handler(
                     OkFun, fun () ->
                                    rabbit_amqqueue:requeue(
                                      QPid, lists:reverse(MsgIds), self())
                            end)
           end, ok, UAMQ),
    ok = notify_limiter(LimiterPid, UAMQ),
    %% No answer required - basic.recover is the newer, synchronous
    %% variant of this method
    {noreply, State#ch{unacked_message_q = queue:new()}};

handle_method(#'basic.recover_async'{requeue = false}, _, _State) ->
    rabbit_misc:protocol_error(not_implemented, "requeue=false", []);

handle_method(#'basic.recover'{requeue = Requeue}, Content, State) ->
    {noreply, State2 = #ch{writer_pid = WriterPid}} =
        handle_method(#'basic.recover_async'{requeue = Requeue},
                      Content,
                      State),
    ok = rabbit_writer:send_command(WriterPid, #'basic.recover_ok'{}),
    {noreply, State2};

handle_method(#'basic.reject'{delivery_tag = DeliveryTag,
                              requeue = Requeue},
              _, State) ->
    reject(DeliveryTag, Requeue, false, State);

handle_method(#'exchange.declare'{exchange = ExchangeNameBin,
                                  type = TypeNameBin,
                                  passive = false,
                                  durable = Durable,
                                  auto_delete = AutoDelete,
                                  internal = Internal,
                                  nowait = NoWait,
                                  arguments = Args},
              _, State = #ch{virtual_host = VHostPath}) ->
    CheckedType = rabbit_exchange:check_type(TypeNameBin),
    ExchangeName = rabbit_misc:r(VHostPath, exchange, ExchangeNameBin),
    check_not_default_exchange(ExchangeName),
    check_configure_permitted(ExchangeName, State),
    X = case rabbit_exchange:lookup(ExchangeName) of
            {ok, FoundX} -> FoundX;
            {error, not_found} ->
                check_name('exchange', ExchangeNameBin),
                case rabbit_misc:r_arg(VHostPath, exchange, Args,
                                       <<"alternate-exchange">>) of
                    undefined -> ok;
                    AName     -> check_read_permitted(ExchangeName, State),
                                 check_write_permitted(AName, State),
                                 ok
                end,
                rabbit_exchange:declare(ExchangeName,
                                        CheckedType,
                                        Durable,
                                        AutoDelete,
                                        Internal,
                                        Args)
        end,
    ok = rabbit_exchange:assert_equivalence(X, CheckedType, Durable,
                                            AutoDelete, Internal, Args),
    return_ok(State, NoWait, #'exchange.declare_ok'{});

handle_method(#'exchange.declare'{exchange = ExchangeNameBin,
                                  passive = true,
                                  nowait = NoWait},
              _, State = #ch{virtual_host = VHostPath}) ->
    ExchangeName = rabbit_misc:r(VHostPath, exchange, ExchangeNameBin),
    check_configure_permitted(ExchangeName, State),
    check_not_default_exchange(ExchangeName),
    _ = rabbit_exchange:lookup_or_die(ExchangeName),
    return_ok(State, NoWait, #'exchange.declare_ok'{});

handle_method(#'exchange.delete'{exchange = ExchangeNameBin,
                                 if_unused = IfUnused,
                                 nowait = NoWait},
              _, State = #ch{virtual_host = VHostPath}) ->
    ExchangeName = rabbit_misc:r(VHostPath, exchange, ExchangeNameBin),
    check_not_default_exchange(ExchangeName),
    check_configure_permitted(ExchangeName, State),
    case rabbit_exchange:delete(ExchangeName, IfUnused) of
        {error, not_found} ->
            rabbit_misc:not_found(ExchangeName);
        {error, in_use} ->
            rabbit_misc:protocol_error(
              precondition_failed, "~s in use", [rabbit_misc:rs(ExchangeName)]);
        ok ->
            return_ok(State, NoWait,  #'exchange.delete_ok'{})
    end;

handle_method(#'exchange.bind'{destination = DestinationNameBin,
                               source = SourceNameBin,
                               routing_key = RoutingKey,
                               nowait = NoWait,
                               arguments = Arguments}, _, State) ->
    binding_action(fun rabbit_binding:add/2,
                   SourceNameBin, exchange, DestinationNameBin, RoutingKey,
                   Arguments, #'exchange.bind_ok'{}, NoWait, State);

handle_method(#'exchange.unbind'{destination = DestinationNameBin,
                                 source = SourceNameBin,
                                 routing_key = RoutingKey,
                                 nowait = NoWait,
                                 arguments = Arguments}, _, State) ->
    binding_action(fun rabbit_binding:remove/2,
                   SourceNameBin, exchange, DestinationNameBin, RoutingKey,
                   Arguments, #'exchange.unbind_ok'{}, NoWait, State);

handle_method(#'queue.declare'{queue       = QueueNameBin,
                               passive     = false,
                               durable     = Durable,
                               exclusive   = ExclusiveDeclare,
                               auto_delete = AutoDelete,
                               nowait      = NoWait,
                               arguments   = Args} = Declare,
              _, State = #ch{virtual_host        = VHostPath,
                             conn_pid            = ConnPid,
                             queue_collector_pid = CollectorPid}) ->
    Owner = case ExclusiveDeclare of
                true  -> ConnPid;
                false -> none
            end,
    ActualNameBin = case QueueNameBin of
                        <<>>  -> rabbit_guid:binstring_guid("amq.gen");
                        Other -> check_name('queue', Other)
                    end,
    QueueName = rabbit_misc:r(VHostPath, queue, ActualNameBin),
    check_configure_permitted(QueueName, State),
    case rabbit_amqqueue:with(
           QueueName,
           fun (Q) -> ok = rabbit_amqqueue:assert_equivalence(
                             Q, Durable, AutoDelete, Args, Owner),
                      rabbit_amqqueue:stat(Q)
           end) of
        {ok, MessageCount, ConsumerCount} ->
            return_queue_declare_ok(QueueName, NoWait, MessageCount,
                                    ConsumerCount, State);
        {error, not_found} ->
            case rabbit_amqqueue:declare(QueueName, Durable, AutoDelete,
                                         Args, Owner) of
                {new, Q = #amqqueue{}} ->
                    %% We need to notify the reader within the channel
                    %% process so that we can be sure there are no
                    %% outstanding exclusive queues being declared as
                    %% the connection shuts down.
                    ok = case Owner of
                             none -> ok;
                             _    -> rabbit_queue_collector:register(
                                       CollectorPid, Q)
                         end,
                    return_queue_declare_ok(QueueName, NoWait, 0, 0, State);
                {existing, _Q} ->
                    %% must have been created between the stat and the
                    %% declare. Loop around again.
                    handle_method(Declare, none, State)
            end
    end;

handle_method(#'queue.declare'{queue   = QueueNameBin,
                               passive = true,
                               nowait  = NoWait},
              _, State = #ch{virtual_host = VHostPath,
                             conn_pid     = ConnPid}) ->
    QueueName = rabbit_misc:r(VHostPath, queue, QueueNameBin),
    check_configure_permitted(QueueName, State),
    {{ok, MessageCount, ConsumerCount}, #amqqueue{} = Q} =
        rabbit_amqqueue:with_or_die(
          QueueName, fun (Q) -> {rabbit_amqqueue:stat(Q), Q} end),
    ok = rabbit_amqqueue:check_exclusive_access(Q, ConnPid),
    return_queue_declare_ok(QueueName, NoWait, MessageCount, ConsumerCount,
                            State);

handle_method(#'queue.delete'{queue = QueueNameBin,
                              if_unused = IfUnused,
                              if_empty = IfEmpty,
                              nowait = NoWait},
              _, State = #ch{conn_pid = ConnPid}) ->
    QueueName = expand_queue_name_shortcut(QueueNameBin, State),
    check_configure_permitted(QueueName, State),
    case rabbit_amqqueue:with_exclusive_access_or_die(
           QueueName, ConnPid,
           fun (Q) -> rabbit_amqqueue:delete(Q, IfUnused, IfEmpty) end) of
        {error, in_use} ->
            rabbit_misc:protocol_error(
              precondition_failed, "~s in use", [rabbit_misc:rs(QueueName)]);
        {error, not_empty} ->
            rabbit_misc:protocol_error(
              precondition_failed, "~s not empty", [rabbit_misc:rs(QueueName)]);
        {ok, PurgedMessageCount} ->
            return_ok(State, NoWait,
                      #'queue.delete_ok'{message_count = PurgedMessageCount})
    end;

handle_method(#'queue.bind'{queue = QueueNameBin,
                            exchange = ExchangeNameBin,
                            routing_key = RoutingKey,
                            nowait = NoWait,
                            arguments = Arguments}, _, State) ->
    binding_action(fun rabbit_binding:add/2,
                   ExchangeNameBin, queue, QueueNameBin, RoutingKey, Arguments,
                   #'queue.bind_ok'{}, NoWait, State);

handle_method(#'queue.unbind'{queue = QueueNameBin,
                              exchange = ExchangeNameBin,
                              routing_key = RoutingKey,
                              arguments = Arguments}, _, State) ->
    binding_action(fun rabbit_binding:remove/2,
                   ExchangeNameBin, queue, QueueNameBin, RoutingKey, Arguments,
                   #'queue.unbind_ok'{}, false, State);

handle_method(#'queue.purge'{queue = QueueNameBin,
                             nowait = NoWait},
              _, State = #ch{conn_pid = ConnPid}) ->
    QueueName = expand_queue_name_shortcut(QueueNameBin, State),
    check_read_permitted(QueueName, State),
    {ok, PurgedMessageCount} = rabbit_amqqueue:with_exclusive_access_or_die(
                                 QueueName, ConnPid,
                                 fun (Q) -> rabbit_amqqueue:purge(Q) end),
    return_ok(State, NoWait,
              #'queue.purge_ok'{message_count = PurgedMessageCount});


handle_method(#'tx.select'{}, _, #ch{confirm_enabled = true}) ->
    rabbit_misc:protocol_error(
      precondition_failed, "cannot switch from confirm to tx mode", []);

handle_method(#'tx.select'{}, _, State = #ch{transaction_id = none}) ->
    {reply, #'tx.select_ok'{}, new_tx(State)};

handle_method(#'tx.select'{}, _, State) ->
    {reply, #'tx.select_ok'{}, State};

handle_method(#'tx.commit'{}, _, #ch{transaction_id = none}) ->
    rabbit_misc:protocol_error(
      precondition_failed, "channel is not transactional", []);

handle_method(#'tx.commit'{}, _, State) ->
    {reply, #'tx.commit_ok'{}, internal_commit(State)};

handle_method(#'tx.rollback'{}, _, #ch{transaction_id = none}) ->
    rabbit_misc:protocol_error(
      precondition_failed, "channel is not transactional", []);

handle_method(#'tx.rollback'{}, _, State) ->
    {reply, #'tx.rollback_ok'{}, internal_rollback(State)};

handle_method(#'confirm.select'{}, _, #ch{transaction_id = TxId})
  when TxId =/= none ->
    rabbit_misc:protocol_error(
      precondition_failed, "cannot switch from tx to confirm mode", []);

handle_method(#'confirm.select'{nowait = NoWait}, _, State) ->
    return_ok(State#ch{confirm_enabled = true},
              NoWait, #'confirm.select_ok'{});

handle_method(#'channel.flow'{active = true}, _,
              State = #ch{limiter_pid = LimiterPid}) ->
    LimiterPid1 = case rabbit_limiter:unblock(LimiterPid) of
                      ok      -> LimiterPid;
                      stopped -> unlimit_queues(State)
                  end,
    {reply, #'channel.flow_ok'{active = true},
     State#ch{limiter_pid = LimiterPid1}};

handle_method(#'channel.flow'{active = false}, _,
              State = #ch{limiter_pid = LimiterPid,
                          consumer_mapping = Consumers}) ->
    LimiterPid1 = case LimiterPid of
                      undefined -> start_limiter(State);
                      Other     -> Other
                  end,
    State1 = State#ch{limiter_pid = LimiterPid1},
    ok = rabbit_limiter:block(LimiterPid1),
    case consumer_queues(Consumers) of
        []    -> {reply, #'channel.flow_ok'{active = false}, State1};
        QPids -> Queues = [{QPid, erlang:monitor(process, QPid)} ||
                              QPid <- QPids],
                 ok = rabbit_amqqueue:flush_all(QPids, self()),
                 {noreply, State1#ch{blocking = dict:from_list(Queues)}}
    end;

handle_method(_MethodRecord, _Content, _State) ->
    rabbit_misc:protocol_error(
      command_invalid, "unimplemented method", []).

%%----------------------------------------------------------------------------

monitor_consumer(ConsumerTag, State = #ch{consumer_mapping = ConsumerMapping,
                                          consumer_monitors = ConsumerMonitors,
                                          capabilities = Capabilities}) ->
    case rabbit_misc:table_lookup(
           Capabilities, <<"consumer_cancel_notify">>) of
        {bool, true} ->
            {#amqqueue{pid = QPid} = Q, undefined} =
                dict:fetch(ConsumerTag, ConsumerMapping),
            MRef = erlang:monitor(process, QPid),
            State#ch{consumer_mapping =
                         dict:store(ConsumerTag, {Q, MRef}, ConsumerMapping),
                     consumer_monitors =
                         dict:store(MRef, ConsumerTag, ConsumerMonitors)};
        _ ->
            State
    end.

handle_publishing_queue_down(QPid, Reason, State = #ch{unconfirmed_qm = UQM}) ->
    MsgSeqNos = case gb_trees:lookup(QPid, UQM) of
                    {value, MsgSet} -> gb_sets:to_list(MsgSet);
                    none            -> []
                end,
    %% We remove the MsgSeqNos from UQM before calling
    %% process_confirms to prevent each MsgSeqNo being removed from
    %% the set one by one which which would be inefficient
    State1 = State#ch{unconfirmed_qm = gb_trees:delete_any(QPid, UQM)},
    {Nack, SendFun} = case Reason of
                          normal -> {false, fun record_confirms/2};
                          _      -> {true, fun send_nacks/2}
                      end,
    {MXs, State2} = process_confirms(MsgSeqNos, QPid, Nack, State1),
    erase_queue_stats(QPid),
    State3 = SendFun(MXs, State2),
    queue_blocked(QPid, State3).

handle_consuming_queue_down(MRef, ConsumerTag,
                            State = #ch{consumer_mapping  = ConsumerMapping,
                                        consumer_monitors = ConsumerMonitors,
                                        writer_pid        = WriterPid}) ->
    ConsumerMapping1 = dict:erase(ConsumerTag, ConsumerMapping),
    ConsumerMonitors1 = dict:erase(MRef, ConsumerMonitors),
    Cancel = #'basic.cancel'{consumer_tag = ConsumerTag,
                             nowait       = true},
    ok = rabbit_writer:send_command(WriterPid, Cancel),
    State#ch{consumer_mapping = ConsumerMapping1,
             consumer_monitors = ConsumerMonitors1}.

binding_action(Fun, ExchangeNameBin, DestinationType, DestinationNameBin,
               RoutingKey, Arguments, ReturnMethod, NoWait,
               State = #ch{virtual_host = VHostPath,
                           conn_pid     = ConnPid }) ->
    %% FIXME: connection exception (!) on failure??
    %% (see rule named "failure" in spec-XML)
    %% FIXME: don't allow binding to internal exchanges -
    %% including the one named "" !
    {DestinationName, ActualRoutingKey} =
        expand_binding(DestinationType, DestinationNameBin, RoutingKey, State),
    check_write_permitted(DestinationName, State),
    ExchangeName = rabbit_misc:r(VHostPath, exchange, ExchangeNameBin),
    [check_not_default_exchange(N) || N <- [DestinationName, ExchangeName]],
    check_read_permitted(ExchangeName, State),
    case Fun(#binding{source      = ExchangeName,
                      destination = DestinationName,
                      key         = ActualRoutingKey,
                      args        = Arguments},
             fun (_X, Q = #amqqueue{}) ->
                     try rabbit_amqqueue:check_exclusive_access(Q, ConnPid)
                     catch exit:Reason -> {error, Reason}
                     end;
                 (_X, #exchange{}) ->
                     ok
             end) of
        {error, source_not_found} ->
            rabbit_misc:not_found(ExchangeName);
        {error, destination_not_found} ->
            rabbit_misc:not_found(DestinationName);
        {error, source_and_destination_not_found} ->
            rabbit_misc:protocol_error(
              not_found, "no ~s and no ~s", [rabbit_misc:rs(ExchangeName),
                                             rabbit_misc:rs(DestinationName)]);
        {error, binding_not_found} ->
            rabbit_misc:protocol_error(
              not_found, "no binding ~s between ~s and ~s",
              [RoutingKey, rabbit_misc:rs(ExchangeName),
               rabbit_misc:rs(DestinationName)]);
        {error, #amqp_error{} = Error} ->
            rabbit_misc:protocol_error(Error);
        ok -> return_ok(State, NoWait, ReturnMethod)
    end.

<<<<<<< HEAD
=======
publish(Mandatory, Immediate, Message, QPids,
        State = #ch{transaction_id = TxnKey, writer_pid = WriterPid}) ->
    rabbit_log:tap_trace_in(Message, QPids),
    Handled = deliver(QPids, Mandatory, Immediate, TxnKey,
                      Message, WriterPid),
    case TxnKey of
        none -> State;
        _    -> add_tx_participants(Handled, State)
    end.

deliver(QPids, Mandatory, Immediate, Txn, Message, WriterPid) ->
    case rabbit_router:deliver(QPids, Mandatory, Immediate, Txn, Message) of
        {ok, DeliveredQPids}   -> DeliveredQPids;
        {error, unroutable}    ->
            %% FIXME: 312 should be replaced by the ?NO_ROUTE
            %% definition, when we move to >=0-9
            ok = basic_return(Message, WriterPid, 312, <<"unroutable">>),
            [];
        {error, not_delivered} ->
            %% FIXME: 313 should be replaced by the ?NO_CONSUMERS
            %% definition, when we move to >=0-9
            ok = basic_return(Message, WriterPid, 313, <<"not_delivered">>),
            []
    end.

>>>>>>> 36a6847c
basic_return(#basic_message{exchange_name = ExchangeName,
                            routing_keys  = [RoutingKey | _CcRoutes],
                            content       = Content},
             #ch{protocol = Protocol, writer_pid = WriterPid}, Reason) ->
    {_Close, ReplyCode, ReplyText} = Protocol:lookup_amqp_exception(Reason),
    ok = rabbit_writer:send_command(
           WriterPid,
           #'basic.return'{reply_code  = ReplyCode,
                           reply_text  = ReplyText,
                           exchange    = ExchangeName#resource.name,
                           routing_key = RoutingKey},
           Content).

reject(DeliveryTag, Requeue, Multiple, State = #ch{unacked_message_q = UAMQ}) ->
    {Acked, Remaining} = collect_acks(UAMQ, DeliveryTag, Multiple),
    ok = fold_per_queue(
           fun (QPid, MsgIds, ok) ->
                   rabbit_amqqueue:reject(QPid, MsgIds, Requeue, self())
           end, ok, Acked),
    ok = notify_limiter(State#ch.limiter_pid, Acked),
    {noreply, State#ch{unacked_message_q = Remaining}}.

ack_record(DeliveryTag, ConsumerTag,
           _MsgStruct = {_QName, QPid, MsgId, _Redelivered, _Msg}) ->
    {DeliveryTag, ConsumerTag, {QPid, MsgId}}.

collect_acks(Q, 0, true) ->
    {Q, queue:new()};
collect_acks(Q, DeliveryTag, Multiple) ->
    collect_acks(queue:new(), queue:new(), Q, DeliveryTag, Multiple).

collect_acks(ToAcc, PrefixAcc, Q, DeliveryTag, Multiple) ->
    case queue:out(Q) of
        {{value, UnackedMsg = {CurrentDeliveryTag, _ConsumerTag, _Msg}},
         QTail} ->
            if CurrentDeliveryTag == DeliveryTag ->
                    {queue:in(UnackedMsg, ToAcc), queue:join(PrefixAcc, QTail)};
               Multiple ->
                    collect_acks(queue:in(UnackedMsg, ToAcc), PrefixAcc,
                                 QTail, DeliveryTag, Multiple);
               true ->
                    collect_acks(ToAcc, queue:in(UnackedMsg, PrefixAcc),
                                 QTail, DeliveryTag, Multiple)
            end;
        {empty, _} ->
            rabbit_misc:protocol_error(
              precondition_failed, "unknown delivery tag ~w", [DeliveryTag])
    end.

add_tx_participants(MoreP, State = #ch{tx_participants = Participants}) ->
    State#ch{tx_participants = sets:union(Participants,
                                          sets:from_list(MoreP))}.

ack(TxnKey, UAQ) ->
    fold_per_queue(
      fun (QPid, MsgIds, L) ->
              ok = rabbit_amqqueue:ack(QPid, TxnKey, MsgIds, self()),
              [{QPid, length(MsgIds)} | L]
      end, [], UAQ).

make_tx_id() -> rabbit_guid:guid().

new_tx(State) ->
    State#ch{transaction_id    = make_tx_id(),
             tx_participants   = sets:new(),
             uncommitted_ack_q = queue:new()}.

internal_commit(State = #ch{transaction_id = TxnKey,
                            tx_participants = Participants}) ->
    case rabbit_amqqueue:commit_all(sets:to_list(Participants),
                                    TxnKey, self()) of
        ok              -> ok = notify_limiter(State#ch.limiter_pid,
                                               State#ch.uncommitted_ack_q),
                           new_tx(State);
        {error, Errors} -> rabbit_misc:protocol_error(
                             internal_error, "commit failed: ~w", [Errors])
    end.

internal_rollback(State = #ch{transaction_id = TxnKey,
                              tx_participants = Participants,
                              uncommitted_ack_q = UAQ,
                              unacked_message_q = UAMQ}) ->
    ?LOGDEBUG("rollback ~p~n  - ~p acks uncommitted, ~p messages unacked~n",
              [self(),
               queue:len(UAQ),
               queue:len(UAMQ)]),
    ok = rabbit_amqqueue:rollback_all(sets:to_list(Participants),
                                      TxnKey, self()),
    NewUAMQ = queue:join(UAQ, UAMQ),
    new_tx(State#ch{unacked_message_q = NewUAMQ}).

rollback_and_notify(State = #ch{state = closing}) ->
    {ok, State};
rollback_and_notify(State = #ch{transaction_id = none}) ->
    {notify_queues(State), State#ch{state = closing}};
rollback_and_notify(State) ->
    State1 = internal_rollback(State),
    {notify_queues(State1), State1#ch{state = closing}}.

fold_per_queue(F, Acc0, UAQ) ->
    D = rabbit_misc:queue_fold(
          fun ({_DTag, _CTag, {QPid, MsgId}}, D) ->
                  %% dict:append would avoid the lists:reverse in
                  %% handle_message({recover, true}, ...). However, it
                  %% is significantly slower when going beyond a few
                  %% thousand elements.
                  rabbit_misc:dict_cons(QPid, MsgId, D)
          end, dict:new(), UAQ),
    dict:fold(fun (QPid, MsgIds, Acc) -> F(QPid, MsgIds, Acc) end,
              Acc0, D).

start_limiter(State = #ch{unacked_message_q = UAMQ, start_limiter_fun = SLF}) ->
    {ok, LPid} = SLF(queue:len(UAMQ)),
    ok = limit_queues(LPid, State),
    LPid.

notify_queues(#ch{consumer_mapping = Consumers}) ->
    rabbit_amqqueue:notify_down_all(consumer_queues(Consumers), self()).

unlimit_queues(State) ->
    ok = limit_queues(undefined, State),
    undefined.

limit_queues(LPid, #ch{consumer_mapping = Consumers}) ->
    rabbit_amqqueue:limit_all(consumer_queues(Consumers), self(), LPid).

consumer_queues(Consumers) ->
    lists:usort([QPid ||
                    {_Key, {#amqqueue{pid = QPid}, _MRef}}
                        <- dict:to_list(Consumers)]).

%% tell the limiter about the number of acks that have been received
%% for messages delivered to subscribed consumers, but not acks for
%% messages sent in a response to a basic.get (identified by their
%% 'none' consumer tag)
notify_limiter(undefined, _Acked) ->
    ok;
notify_limiter(LimiterPid, Acked) ->
    case rabbit_misc:queue_fold(fun ({_, none, _}, Acc) -> Acc;
                                    ({_, _, _}, Acc)    -> Acc + 1
                                end, 0, Acked) of
        0     -> ok;
        Count -> rabbit_limiter:ack(LimiterPid, Count)
    end.

process_routing_result(unroutable,    _, XName,  MsgSeqNo, Msg, State) ->
    ok = basic_return(Msg, State, no_route),
    maybe_incr_stats([{Msg#basic_message.exchange_name, 1}],
                     return_unroutable, State),
    record_confirm(MsgSeqNo, XName, State);
process_routing_result(not_delivered, _, XName,  MsgSeqNo, Msg, State) ->
    ok = basic_return(Msg, State, no_consumers),
    maybe_incr_stats([{Msg#basic_message.exchange_name, 1}],
                     return_not_delivered, State),
    record_confirm(MsgSeqNo, XName, State);
process_routing_result(routed,       [], XName,  MsgSeqNo,   _, State) ->
    record_confirm(MsgSeqNo, XName, State);
process_routing_result(routed,        _,     _, undefined,   _, State) ->
    State;
process_routing_result(routed,    QPids, XName,  MsgSeqNo,   _, State) ->
    #ch{unconfirmed_mq = UMQ, unconfirmed_qm = UQM} = State,
    UMQ1 = gb_trees:insert(MsgSeqNo, {XName, gb_sets:from_list(QPids)}, UMQ),
    SingletonSet = gb_sets:singleton(MsgSeqNo),
    UQM1 = lists:foldl(
             fun (QPid, UQM2) ->
                     maybe_monitor(QPid),
                     case gb_trees:lookup(QPid, UQM2) of
                         {value, MsgSeqNos} ->
                             MsgSeqNos1 = gb_sets:insert(MsgSeqNo, MsgSeqNos),
                             gb_trees:update(QPid, MsgSeqNos1, UQM2);
                         none ->
                             gb_trees:insert(QPid, SingletonSet, UQM2)
                     end
             end, UQM, QPids),
    State#ch{unconfirmed_mq = UMQ1, unconfirmed_qm = UQM1}.

lock_message(true, MsgStruct, State = #ch{unacked_message_q = UAMQ}) ->
    State#ch{unacked_message_q = queue:in(MsgStruct, UAMQ)};
lock_message(false, _MsgStruct, State) ->
    State.

<<<<<<< HEAD
send_nacks([], State) ->
    State;
send_nacks(MXs, State) ->
    MsgSeqNos = [ MsgSeqNo || {MsgSeqNo, _} <- MXs ],
    coalesce_and_send(MsgSeqNos,
                      fun(MsgSeqNo, Multiple) ->
                              #'basic.nack'{delivery_tag = MsgSeqNo,
                                            multiple = Multiple}
                      end, State).

send_confirms(State = #ch{confirmed = C}) ->
    C1 = lists:append(C),
    MsgSeqNos = [ begin maybe_incr_stats([{ExchangeName, 1}], confirm, State),
                        MsgSeqNo
                  end || {MsgSeqNo, ExchangeName} <- C1 ],
    send_confirms(MsgSeqNos, State #ch{confirmed = []}).
send_confirms([], State) ->
    State;
send_confirms([MsgSeqNo], State = #ch{writer_pid = WriterPid}) ->
    ok = rabbit_writer:send_command(WriterPid,
                                    #'basic.ack'{delivery_tag = MsgSeqNo}),
    State;
send_confirms(Cs, State) ->
    coalesce_and_send(Cs, fun(MsgSeqNo, Multiple) ->
                                  #'basic.ack'{delivery_tag = MsgSeqNo,
                                               multiple     = Multiple}
                          end, State).

coalesce_and_send(MsgSeqNos, MkMsgFun,
                  State = #ch{writer_pid = WriterPid, unconfirmed_mq = UMQ}) ->
    SMsgSeqNos = lists:usort(MsgSeqNos),
    CutOff = case gb_trees:is_empty(UMQ) of
                 true  -> lists:last(SMsgSeqNos) + 1;
                 false -> {SeqNo, _XQ} = gb_trees:smallest(UMQ), SeqNo
             end,
    {Ms, Ss} = lists:splitwith(fun(X) -> X < CutOff end, SMsgSeqNos),
    case Ms of
        [] -> ok;
        _  -> ok = rabbit_writer:send_command(
                     WriterPid, MkMsgFun(lists:last(Ms), true))
    end,
    [ok = rabbit_writer:send_command(
            WriterPid, MkMsgFun(SeqNo, false)) || SeqNo <- Ss],
    State.

infos(Items, State) -> [{Item, i(Item, State)} || Item <- Items].

i(pid,            _)                               -> self();
i(connection,     #ch{conn_pid         = ConnPid}) -> ConnPid;
i(number,         #ch{channel          = Channel}) -> Channel;
i(user,           #ch{user             = User})    -> User#user.username;
i(vhost,          #ch{virtual_host     = VHost})   -> VHost;
i(transactional,  #ch{transaction_id   = TxnKey})  -> TxnKey =/= none;
i(confirm,        #ch{confirm_enabled  = CE})      -> CE;
i(consumer_count, #ch{consumer_mapping = ConsumerMapping}) ->
    dict:size(ConsumerMapping);
i(messages_unconfirmed, #ch{unconfirmed_mq = UMQ}) ->
    gb_trees:size(UMQ);
i(messages_unacknowledged, #ch{unacked_message_q = UAMQ,
                               uncommitted_ack_q = UAQ}) ->
    queue:len(UAMQ) + queue:len(UAQ);
i(acks_uncommitted, #ch{uncommitted_ack_q = UAQ}) ->
    queue:len(UAQ);
i(prefetch_count, #ch{limiter_pid = LimiterPid}) ->
    rabbit_limiter:get_limit(LimiterPid);
i(client_flow_blocked, #ch{limiter_pid = LimiterPid}) ->
    rabbit_limiter:is_blocked(LimiterPid);
i(Item, _) ->
    throw({bad_argument, Item}).

maybe_incr_stats(QXIncs, Measure, #ch{stats_timer = StatsTimer}) ->
    case rabbit_event:stats_level(StatsTimer) of
        fine -> [incr_stats(QX, Inc, Measure) || {QX, Inc} <- QXIncs];
        _    -> ok
    end.

incr_stats({QPid, _} = QX, Inc, Measure) ->
    maybe_monitor(QPid),
    update_measures(queue_exchange_stats, QX, Inc, Measure);
incr_stats(QPid, Inc, Measure) when is_pid(QPid) ->
    maybe_monitor(QPid),
    update_measures(queue_stats, QPid, Inc, Measure);
incr_stats(X, Inc, Measure) ->
    update_measures(exchange_stats, X, Inc, Measure).

maybe_monitor(QPid) ->
    case get({monitoring, QPid}) of
        undefined -> erlang:monitor(process, QPid),
                     put({monitoring, QPid}, true);
        _         -> ok
    end.

update_measures(Type, QX, Inc, Measure) ->
    Measures = case get({Type, QX}) of
                   undefined -> [];
                   D         -> D
               end,
    Cur = case orddict:find(Measure, Measures) of
              error   -> 0;
              {ok, C} -> C
          end,
    put({Type, QX},
        orddict:store(Measure, Cur + Inc, Measures)).

internal_emit_stats(State) ->
    internal_emit_stats(State, []).

internal_emit_stats(State = #ch{stats_timer = StatsTimer}, Extra) ->
    CoarseStats = infos(?STATISTICS_KEYS, State),
    case rabbit_event:stats_level(StatsTimer) of
        coarse ->
            rabbit_event:notify(channel_stats, Extra ++ CoarseStats);
        fine ->
            FineStats =
                [{channel_queue_stats,
                  [{QPid, Stats} || {{queue_stats, QPid}, Stats} <- get()]},
                 {channel_exchange_stats,
                  [{X, Stats} || {{exchange_stats, X}, Stats} <- get()]},
                 {channel_queue_exchange_stats,
                  [{QX, Stats} ||
                      {{queue_exchange_stats, QX}, Stats} <- get()]}],
            rabbit_event:notify(channel_stats,
                                Extra ++ CoarseStats ++ FineStats)
    end.

erase_queue_stats(QPid) ->
    erase({monitoring, QPid}),
    erase({queue_stats, QPid}),
    [erase({queue_exchange_stats, QX}) ||
        {{queue_exchange_stats, QX = {QPid0, _}}, _} <- get(), QPid =:= QPid0].
=======
internal_deliver(WriterPid, Notify, ConsumerTag, DeliveryTag,
                 Msg = {_QName, QPid, _MsgId, Redelivered,
                        #basic_message{exchange_name = ExchangeName,
                                       routing_key = RoutingKey,
                                       content = Content}}) ->
    M = #'basic.deliver'{consumer_tag = ConsumerTag,
                         delivery_tag = DeliveryTag,
                         redelivered = Redelivered,
                         exchange = ExchangeName#resource.name,
                         routing_key = RoutingKey},
    rabbit_log:tap_trace_out(Msg, DeliveryTag, ConsumerTag),
    ok = case Notify of
             true  -> rabbit_writer:send_command_and_notify(
                        WriterPid, QPid, self(), M, Content);
             false -> rabbit_writer:send_command(WriterPid, M, Content)
         end.
>>>>>>> 36a6847c
<|MERGE_RESOLUTION|>--- conflicted
+++ resolved
@@ -280,6 +280,7 @@
                          true  -> deliver;
                          false -> deliver_no_ack
                      end, State),
+    rabbit_log:tap_trace_out(Msg, DeliveryTag, ConsumerTag),
     noreply(State1#ch{next_tag = DeliveryTag + 1});
 
 handle_cast(emit_stats, State = #ch{stats_timer = StatsTimer}) ->
@@ -611,6 +612,8 @@
             State2 = process_routing_result(RoutingRes, DeliveredQPids,
                                             ExchangeName, MsgSeqNo, Message,
                                             State1),
+            %% TODO is this in the right place?
+            rabbit_log:tap_trace_in(Message, DeliveredQPids),
             maybe_incr_stats([{ExchangeName, 1} |
                               [{{QPid, ExchangeName}, 1} ||
                                   QPid <- DeliveredQPids]], publish, State2),
@@ -663,7 +666,6 @@
                 #basic_message{exchange_name = ExchangeName,
                                routing_keys = [RoutingKey | _CcRoutes],
                                content = Content}}} ->
-<<<<<<< HEAD
             State1 = lock_message(not(NoAck),
                                   ack_record(DeliveryTag, none, Msg),
                                   State),
@@ -672,10 +674,7 @@
                                  true  -> get_no_ack;
                                  false -> get
                              end, State),
-=======
-            State1 = lock_message(not(NoAck), {DeliveryTag, none, Msg}, State),
             rabbit_log:tap_trace_out(Msg, DeliveryTag, none),
->>>>>>> 36a6847c
             ok = rabbit_writer:send_command(
                    WriterPid,
                    #'basic.get_ok'{delivery_tag = DeliveryTag,
@@ -1188,34 +1187,6 @@
         ok -> return_ok(State, NoWait, ReturnMethod)
     end.
 
-<<<<<<< HEAD
-=======
-publish(Mandatory, Immediate, Message, QPids,
-        State = #ch{transaction_id = TxnKey, writer_pid = WriterPid}) ->
-    rabbit_log:tap_trace_in(Message, QPids),
-    Handled = deliver(QPids, Mandatory, Immediate, TxnKey,
-                      Message, WriterPid),
-    case TxnKey of
-        none -> State;
-        _    -> add_tx_participants(Handled, State)
-    end.
-
-deliver(QPids, Mandatory, Immediate, Txn, Message, WriterPid) ->
-    case rabbit_router:deliver(QPids, Mandatory, Immediate, Txn, Message) of
-        {ok, DeliveredQPids}   -> DeliveredQPids;
-        {error, unroutable}    ->
-            %% FIXME: 312 should be replaced by the ?NO_ROUTE
-            %% definition, when we move to >=0-9
-            ok = basic_return(Message, WriterPid, 312, <<"unroutable">>),
-            [];
-        {error, not_delivered} ->
-            %% FIXME: 313 should be replaced by the ?NO_CONSUMERS
-            %% definition, when we move to >=0-9
-            ok = basic_return(Message, WriterPid, 313, <<"not_delivered">>),
-            []
-    end.
-
->>>>>>> 36a6847c
 basic_return(#basic_message{exchange_name = ExchangeName,
                             routing_keys  = [RoutingKey | _CcRoutes],
                             content       = Content},
@@ -1397,7 +1368,6 @@
 lock_message(false, _MsgStruct, State) ->
     State.
 
-<<<<<<< HEAD
 send_nacks([], State) ->
     State;
 send_nacks(MXs, State) ->
@@ -1527,22 +1497,4 @@
     erase({monitoring, QPid}),
     erase({queue_stats, QPid}),
     [erase({queue_exchange_stats, QX}) ||
-        {{queue_exchange_stats, QX = {QPid0, _}}, _} <- get(), QPid =:= QPid0].
-=======
-internal_deliver(WriterPid, Notify, ConsumerTag, DeliveryTag,
-                 Msg = {_QName, QPid, _MsgId, Redelivered,
-                        #basic_message{exchange_name = ExchangeName,
-                                       routing_key = RoutingKey,
-                                       content = Content}}) ->
-    M = #'basic.deliver'{consumer_tag = ConsumerTag,
-                         delivery_tag = DeliveryTag,
-                         redelivered = Redelivered,
-                         exchange = ExchangeName#resource.name,
-                         routing_key = RoutingKey},
-    rabbit_log:tap_trace_out(Msg, DeliveryTag, ConsumerTag),
-    ok = case Notify of
-             true  -> rabbit_writer:send_command_and_notify(
-                        WriterPid, QPid, self(), M, Content);
-             false -> rabbit_writer:send_command(WriterPid, M, Content)
-         end.
->>>>>>> 36a6847c
+        {{queue_exchange_stats, QX = {QPid0, _}}, _} <- get(), QPid =:= QPid0].