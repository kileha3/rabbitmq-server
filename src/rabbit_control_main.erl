%% The contents of this file are subject to the Mozilla Public License
%% Version 1.1 (the "License"); you may not use this file except in
%% compliance with the License. You may obtain a copy of the License
%% at http://www.mozilla.org/MPL/
%%
%% Software distributed under the License is distributed on an "AS IS"
%% basis, WITHOUT WARRANTY OF ANY KIND, either express or implied. See
%% the License for the specific language governing rights and
%% limitations under the License.
%%
%% The Original Code is RabbitMQ.
%%
%% The Initial Developer of the Original Code is GoPivotal, Inc.
%% Copyright (c) 2007-2016 Pivotal Software, Inc.  All rights reserved.
%%

-module(rabbit_control_main).
-include("rabbit.hrl").
-include("rabbit_cli.hrl").
-include("rabbit_misc.hrl").

-export([start/0, stop/0, parse_arguments/2, action/5, action/6,
         sync_queue/1, cancel_sync_queue/1, become/1,
         purge_queue/1]).

-import(rabbit_misc, [rpc_call/4, rpc_call/5]).

-define(EXTERNAL_CHECK_INTERVAL, 1000).

-define(GLOBAL_DEFS(Node), [?QUIET_DEF, ?NODE_DEF(Node), ?TIMEOUT_DEF]).

-define(COMMANDS,
        [stop,
         stop_app,
         start_app,
         wait,
         reset,
         force_reset,
         rotate_logs,
         hipe_compile,

         {join_cluster, [?RAM_DEF]},
         change_cluster_node_type,
         update_cluster_nodes,
         {forget_cluster_node, [?OFFLINE_DEF]},
         rename_cluster_node,
         force_boot,
         cluster_status,
         {sync_queue, [?VHOST_DEF]},
         {cancel_sync_queue, [?VHOST_DEF]},
         {purge_queue, [?VHOST_DEF]},

         add_user,
         delete_user,
         change_password,
         clear_password,
         authenticate_user,
         set_user_tags,
         list_users,

         add_vhost,
         delete_vhost,
         list_vhosts,
         {set_permissions, [?VHOST_DEF]},
         {clear_permissions, [?VHOST_DEF]},
         {list_permissions, [?VHOST_DEF]},
         list_user_permissions,

         {set_parameter, [?VHOST_DEF]},
         {clear_parameter, [?VHOST_DEF]},
         {list_parameters, [?VHOST_DEF]},

         {set_policy, [?VHOST_DEF, ?PRIORITY_DEF, ?APPLY_TO_DEF]},
         {clear_policy, [?VHOST_DEF]},
         {set_operator_policy, [?VHOST_DEF, ?PRIORITY_DEF, ?APPLY_TO_DEF]},
         {clear_operator_policy, [?VHOST_DEF]},
         {list_policies, [?VHOST_DEF]},
         {list_operator_policies, [?VHOST_DEF]},

         {set_vhost_limits, [?VHOST_DEF]},
         {clear_vhost_limits, [?VHOST_DEF]},
         {list_queues, [?VHOST_DEF, ?OFFLINE_DEF, ?ONLINE_DEF, ?LOCAL_DEF]},
         {list_exchanges, [?VHOST_DEF]},
         {list_bindings, [?VHOST_DEF]},
         {list_connections, [?VHOST_DEF]},
         list_channels,
         {list_consumers, [?VHOST_DEF]},
         status,
         environment,
         report,
         set_cluster_name,
         eval,
         node_health_check,

         close_connection,
         {trace_on, [?VHOST_DEF]},
         {trace_off, [?VHOST_DEF]},
         set_vm_memory_high_watermark,
         set_disk_free_limit,
         help
        ]).

-define(GLOBAL_QUERIES,
        [{"Connections", rabbit_networking, connection_info_all,
          connection_info_keys},
         {"Channels",  rabbit_channel,  info_all, info_keys}]).

-define(VHOST_QUERIES,
        [{"Queues",    rabbit_amqqueue, info_all, info_keys},
         {"Exchanges", rabbit_exchange, info_all, info_keys},
         {"Bindings",  rabbit_binding,  info_all, info_keys},
         {"Consumers", rabbit_amqqueue, consumers_all, consumer_info_keys},
         {"Permissions", rabbit_auth_backend_internal, list_vhost_permissions,
          vhost_perms_info_keys},
         {"Policies",   rabbit_policy,             list_formatted, info_keys},
         {"Parameters", rabbit_runtime_parameters, list_formatted, info_keys}]).

-define(COMMANDS_NOT_REQUIRING_APP,
        [stop, stop_app, start_app, wait, reset, force_reset, rotate_logs,
         join_cluster, change_cluster_node_type, update_cluster_nodes,
         forget_cluster_node, rename_cluster_node, cluster_status, status,
         environment, eval, force_boot, help, hipe_compile]).

%% [Command | {Command, DefaultTimeoutInMilliSeconds}]
-define(COMMANDS_WITH_TIMEOUT,
        [list_user_permissions, list_policies, list_queues, list_exchanges,
         list_bindings, list_connections, list_channels, list_consumers,
         list_vhosts, list_parameters,
         purge_queue,
         {node_health_check, 70000}]).

%%----------------------------------------------------------------------------

-spec start() -> no_return().
-spec stop() -> 'ok'.
-spec action
        (atom(), node(), [string()], [{string(), any()}],
         fun ((string(), [any()]) -> 'ok')) ->
            'ok'.

-spec action
        (atom(), node(), [string()], [{string(), any()}],
         fun ((string(), [any()]) -> 'ok'), timeout()) ->
            'ok'.

%%----------------------------------------------------------------------------

start() ->
    rabbit_cli:main(
      fun (Args, NodeStr) ->
              parse_arguments(Args, NodeStr)
      end,
      fun (Command, Node, Args, Opts) ->
              Quiet = proplists:get_bool(?QUIET_OPT, Opts),
              Inform = case Quiet of
                           true  -> fun (_Format, _Args1) -> ok end;
                           false -> fun (Format, Args1) ->
                                            io:format(Format ++ " ...~n", Args1)
                                    end
                       end,
              try
                  T = case get_timeout(Command, Opts) of
                          {ok, Timeout} ->
                              Timeout;
                          {error, _} ->
                              %% since this is an error with user input, ignore the quiet
                              %% setting
                              io:format("Failed to parse provided timeout value, using ~s~n", [?RPC_TIMEOUT]),
                              ?RPC_TIMEOUT
                  end,
                  do_action(Command, Node, Args, Opts, Inform, T)
              catch _:E -> E
              end
      end, rabbit_ctl_usage).

parse_arguments(CmdLine, NodeStr) ->
    rabbit_cli:parse_arguments(
      ?COMMANDS, ?GLOBAL_DEFS(NodeStr), ?NODE_OPT, CmdLine).

print_report(Node, {Descr, Module, InfoFun, KeysFun}) ->
    io:format("~s:~n", [Descr]),
    print_report0(Node, {Module, InfoFun, KeysFun}, []).

print_report(Node, {Descr, Module, InfoFun, KeysFun}, VHostArg) ->
    io:format("~s on ~s:~n", [Descr, VHostArg]),
    print_report0(Node, {Module, InfoFun, KeysFun}, VHostArg).

print_report0(Node, {Module, InfoFun, KeysFun}, VHostArg) ->
    case rpc_call(Node, Module, InfoFun, VHostArg) of
        [_|_] = Results -> InfoItems = rpc_call(Node, Module, KeysFun, []),
                           display_row([atom_to_list(I) || I <- InfoItems]),
                           display_info_list(Results, InfoItems);
        _               -> ok
    end,
    io:nl().

get_timeout(Command, Opts) ->
    Default = case proplists:lookup(Command, ?COMMANDS_WITH_TIMEOUT) of
                  none ->
                      infinity;
                  {Command, true} ->
                      ?RPC_TIMEOUT;
                  {Command, D} ->
                      D
              end,
    Result = case proplists:get_value(?TIMEOUT_OPT, Opts, Default) of
        use_default ->
            parse_timeout(Default);
        Value ->
            parse_timeout(Value)
    end,
    Result.


parse_number(N) when is_list(N) ->
    try list_to_integer(N) of
        Val -> Val
    catch error:badarg ->
            %% could have been a float, give it
            %% another shot
            list_to_float(N)
    end.

parse_timeout("infinity") ->
    {ok, infinity};
parse_timeout(infinity) ->
    {ok, infinity};
parse_timeout(N) when is_list(N) ->
    try parse_number(N) of
        M ->
            Y = case M >= 0 of
                    true  -> round(M) * 1000;
                    false -> ?RPC_TIMEOUT
                end,
            {ok, Y}
    catch error:badarg ->
        {error, infinity}
    end;
parse_timeout(N) ->
    {ok, N}.

announce_timeout(infinity, _Inform) ->
    %% no-op
    ok;
announce_timeout(Timeout, Inform) when is_number(Timeout) ->
    Inform("Timeout: ~w seconds", [Timeout/1000]),
    ok.

stop() ->
    ok.

%%----------------------------------------------------------------------------

do_action(Command, Node, Args, Opts, Inform, Timeout) ->
    case lists:member(Command, ?COMMANDS_NOT_REQUIRING_APP) of
        false ->
            case ensure_app_running(Node) of
                ok ->
                    case proplists:lookup(Command, ?COMMANDS_WITH_TIMEOUT) of
                        {Command, _}  ->
                            announce_timeout(Timeout, Inform),
                            action(Command, Node, Args, Opts, Inform, Timeout);
                        none ->
                            action(Command, Node, Args, Opts, Inform)
                    end;
                E  -> E
            end;
        true  ->
            action(Command, Node, Args, Opts, Inform)
    end.

action(stop, Node, Args, _Opts, Inform) ->
    Inform("Stopping and halting node ~p", [Node]),
    Res = call(Node, {rabbit, stop_and_halt, []}),
    case {Res, Args} of
        {ok, [PidFile]} -> wait_for_process_death(
                             read_pid_file(PidFile, false));
        {ok, [_, _| _]} -> exit({badarg, Args});
        _               -> ok
    end,
    Res;

action(stop_app, Node, [], _Opts, Inform) ->
    Inform("Stopping node ~p", [Node]),
    call(Node, {rabbit, stop, []});

action(start_app, Node, [], _Opts, Inform) ->
    Inform("Starting node ~p", [Node]),
    call(Node, {rabbit, start, []});

action(reset, Node, [], _Opts, Inform) ->
    Inform("Resetting node ~p", [Node]),
    require_mnesia_stopped(Node,
                           fun() ->
                                   call(Node, {rabbit_mnesia, reset, []})
                           end);

action(force_reset, Node, [], _Opts, Inform) ->
    Inform("Forcefully resetting node ~p", [Node]),
    require_mnesia_stopped(Node,
                           fun() ->
                                   call(Node, {rabbit_mnesia, force_reset, []})
                           end);

action(join_cluster, Node, [ClusterNodeS], Opts, Inform) ->
    ClusterNode = list_to_atom(ClusterNodeS),
    NodeType = case proplists:get_bool(?RAM_OPT, Opts) of
                   true  -> ram;
                   false -> disc
               end,
    Inform("Clustering node ~p with ~p", [Node, ClusterNode]),
    require_mnesia_stopped(Node,
                           fun() ->
                                   rpc_call(Node, rabbit_mnesia, join_cluster, [ClusterNode, NodeType])
                           end);

action(change_cluster_node_type, Node, ["ram"], _Opts, Inform) ->
    Inform("Turning ~p into a ram node", [Node]),
    require_mnesia_stopped(Node,
                           fun() ->
                                   rpc_call(Node, rabbit_mnesia, change_cluster_node_type, [ram])
                           end);
action(change_cluster_node_type, Node, [Type], _Opts, Inform)
  when Type =:= "disc" orelse Type =:= "disk" ->
    Inform("Turning ~p into a disc node", [Node]),
    require_mnesia_stopped(Node,
                           fun() ->
                                   rpc_call(Node, rabbit_mnesia, change_cluster_node_type, [disc])
                           end);

action(update_cluster_nodes, Node, [ClusterNodeS], _Opts, Inform) ->
    ClusterNode = list_to_atom(ClusterNodeS),
    Inform("Updating cluster nodes for ~p from ~p", [Node, ClusterNode]),
    require_mnesia_stopped(Node,
                          fun() ->
                                  rpc_call(Node, rabbit_mnesia, update_cluster_nodes, [ClusterNode])
                          end);

action(forget_cluster_node, Node, [ClusterNodeS], Opts, Inform) ->
    ClusterNode = list_to_atom(ClusterNodeS),
    RemoveWhenOffline = proplists:get_bool(?OFFLINE_OPT, Opts),
    Inform("Removing node ~p from cluster", [ClusterNode]),
    case RemoveWhenOffline of
        true  -> become(Node),
                 rabbit_mnesia:forget_cluster_node(ClusterNode, true);
        false -> rpc_call(Node, rabbit_mnesia, forget_cluster_node,
                          [ClusterNode, false])
    end;

action(rename_cluster_node, Node, NodesS, _Opts, Inform) ->
    Nodes = split_list([list_to_atom(N) || N <- NodesS]),
    Inform("Renaming cluster nodes:~n~s~n",
           [lists:flatten([rabbit_misc:format("  ~s -> ~s~n", [F, T]) ||
                              {F, T} <- Nodes])]),
    rabbit_mnesia_rename:rename(Node, Nodes);

action(force_boot, Node, [], _Opts, Inform) ->
    Inform("Forcing boot for Mnesia dir ~s", [mnesia:system_info(directory)]),
    case rabbit:is_running(Node) of
        false -> rabbit_mnesia:force_load_next_boot();
        true  -> {error, rabbit_running}
    end;

action(sync_queue, Node, [Q], Opts, Inform) ->
    VHost = proplists:get_value(?VHOST_OPT, Opts),
    QName = rabbit_misc:r(list_to_binary(VHost), queue, list_to_binary(Q)),
    Inform("Synchronising ~s", [rabbit_misc:rs(QName)]),
    rpc_call(Node, rabbit_control_main, sync_queue, [QName]);

action(cancel_sync_queue, Node, [Q], Opts, Inform) ->
    VHost = proplists:get_value(?VHOST_OPT, Opts),
    QName = rabbit_misc:r(list_to_binary(VHost), queue, list_to_binary(Q)),
    Inform("Stopping synchronising ~s", [rabbit_misc:rs(QName)]),
    rpc_call(Node, rabbit_control_main, cancel_sync_queue, [QName]);

action(wait, Node, [PidFile], _Opts, Inform) ->
    Inform("Waiting for ~p", [Node]),
    wait_for_application(Node, PidFile, rabbit_and_plugins, Inform);
action(wait, Node, [PidFile, App], _Opts, Inform) ->
    Inform("Waiting for ~p on ~p", [App, Node]),
    wait_for_application(Node, PidFile, list_to_atom(App), Inform);

action(status, Node, [], _Opts, Inform) ->
    Inform("Status of node ~p", [Node]),
    display_call_result(Node, {rabbit, status, []});

action(cluster_status, Node, [], _Opts, Inform) ->
    Inform("Cluster status of node ~p", [Node]),
    Status = unsafe_rpc(Node, rabbit_mnesia, status, []),
    io:format("~p~n", [Status ++ [{alarms,
        [alarms_by_node(Name) || Name <- nodes_in_cluster(Node)]}]]),
    ok;

action(environment, Node, _App, _Opts, Inform) ->
    Inform("Application environment of node ~p", [Node]),
    display_call_result(Node, {rabbit, environment, []});

action(rotate_logs, Node, [], _Opts, Inform) ->
    Inform("Rotating logs for node ~p", [Node]),
    call(Node, {rabbit, rotate_logs, []});

action(hipe_compile, _Node, [TargetDir], _Opts, _Inform) ->
    ok = application:load(rabbit),
    case rabbit_hipe:can_hipe_compile() of
        true ->
            {ok, _, _} = rabbit_hipe:compile_to_directory(TargetDir),
            ok;
        false ->
            {error, "HiPE compilation is not supported"}
    end;

action(close_connection, Node, [PidStr, Explanation], _Opts, Inform) ->
    Inform("Closing connection \"~s\"", [PidStr]),
    rpc_call(Node, rabbit_networking, close_connection,
             [rabbit_misc:string_to_pid(PidStr), Explanation]);

action(add_user, Node, Args = [Username, _Password], _Opts, Inform) ->
    Inform("Creating user \"~s\"", [Username]),
    call(Node, {rabbit_auth_backend_internal, add_user, Args});

action(delete_user, Node, Args = [_Username], _Opts, Inform) ->
    Inform("Deleting user \"~s\"", Args),
    call(Node, {rabbit_auth_backend_internal, delete_user, Args});

action(change_password, Node, Args = [Username, _Newpassword], _Opts, Inform) ->
    Inform("Changing password for user \"~s\"", [Username]),
    call(Node, {rabbit_auth_backend_internal, change_password, Args});

action(clear_password, Node, Args = [Username], _Opts, Inform) ->
    Inform("Clearing password for user \"~s\"", [Username]),
    call(Node, {rabbit_auth_backend_internal, clear_password, Args});

action(authenticate_user, Node, Args = [Username, _Password], _Opts, Inform) ->
    Inform("Authenticating user \"~s\"", [Username]),
    call(Node, {rabbit_access_control, check_user_pass_login, Args});

action(set_user_tags, Node, [Username | TagsStr], _Opts, Inform) ->
    Tags = [list_to_atom(T) || T <- TagsStr],
    Inform("Setting tags for user \"~s\" to ~p", [Username, Tags]),
    rpc_call(Node, rabbit_auth_backend_internal, set_tags,
             [list_to_binary(Username), Tags]);

action(add_vhost, Node, Args = [_VHostPath], _Opts, Inform) ->
    Inform("Creating vhost \"~s\"", Args),
    call(Node, {rabbit_vhost, add, Args});

action(delete_vhost, Node, Args = [_VHostPath], _Opts, Inform) ->
    Inform("Deleting vhost \"~s\"", Args),
    call(Node, {rabbit_vhost, delete, Args});

action(trace_on, Node, [], Opts, Inform) ->
    VHost = proplists:get_value(?VHOST_OPT, Opts),
    Inform("Starting tracing for vhost \"~s\"", [VHost]),
    rpc_call(Node, rabbit_trace, start, [list_to_binary(VHost)]);

action(trace_off, Node, [], Opts, Inform) ->
    VHost = proplists:get_value(?VHOST_OPT, Opts),
    Inform("Stopping tracing for vhost \"~s\"", [VHost]),
    rpc_call(Node, rabbit_trace, stop, [list_to_binary(VHost)]);

action(set_vm_memory_high_watermark, Node, [Arg], _Opts, Inform) ->
    Frac = list_to_float(case string:chr(Arg, $.) of
                             0 -> Arg ++ ".0";
                             _ -> Arg
                         end),
    Inform("Setting memory threshold on ~p to ~p", [Node, Frac]),
    rpc_call(Node, vm_memory_monitor, set_vm_memory_high_watermark, [Frac]);

action(set_vm_memory_high_watermark, Node, ["absolute", Arg], _Opts, Inform) ->
    case rabbit_resource_monitor_misc:parse_information_unit(Arg) of
        {ok, Limit} ->
            Inform("Setting memory threshold on ~p to ~p bytes", [Node, Limit]),
            rpc_call(Node, vm_memory_monitor, set_vm_memory_high_watermark,
                 [{absolute, Limit}]);
        {error, parse_error} ->
            {error_string, rabbit_misc:format(
                "Unable to parse absolute memory limit value ~p", [Arg])}
    end;

action(set_disk_free_limit, Node, [Arg], _Opts, Inform) ->
    case rabbit_resource_monitor_misc:parse_information_unit(Arg) of
        {ok, Limit} ->
            Inform("Setting disk free limit on ~p to ~p bytes", [Node, Limit]),
            rpc_call(Node, rabbit_disk_monitor, set_disk_free_limit, [Limit]);
        {error, parse_error} ->
            {error_string, rabbit_misc:format(
                "Unable to parse disk free limit value ~p", [Arg])}
    end;

action(set_disk_free_limit, Node, ["mem_relative", Arg], _Opts, Inform) ->
    Frac = list_to_float(case string:chr(Arg, $.) of
                             0 -> Arg ++ ".0";
                             _ -> Arg
                         end),
    Inform("Setting disk free limit on ~p to ~p of total RAM", [Node, Frac]),
    rpc_call(Node,
             rabbit_disk_monitor,
             set_disk_free_limit,
             [{mem_relative, Frac}]);


action(set_permissions, Node, [Username, CPerm, WPerm, RPerm], Opts, Inform) ->
    VHost = proplists:get_value(?VHOST_OPT, Opts),
    Inform("Setting permissions for user \"~s\" in vhost \"~s\"",
           [Username, VHost]),
    call(Node, {rabbit_auth_backend_internal, set_permissions,
                [Username, VHost, CPerm, WPerm, RPerm]});

action(clear_permissions, Node, [Username], Opts, Inform) ->
    VHost = proplists:get_value(?VHOST_OPT, Opts),
    Inform("Clearing permissions for user \"~s\" in vhost \"~s\"",
           [Username, VHost]),
    call(Node, {rabbit_auth_backend_internal, clear_permissions,
                [Username, VHost]});

action(set_parameter, Node, [Component, Key, Value], Opts, Inform) ->
    VHostArg = list_to_binary(proplists:get_value(?VHOST_OPT, Opts)),
    Inform("Setting runtime parameter ~p for component ~p to ~p",
           [Key, Component, Value]),
    rpc_call(
      Node, rabbit_runtime_parameters, parse_set,
      [VHostArg, list_to_binary(Component), list_to_binary(Key), Value, none]);

action(clear_parameter, Node, [Component, Key], Opts, Inform) ->
    VHostArg = list_to_binary(proplists:get_value(?VHOST_OPT, Opts)),
    Inform("Clearing runtime parameter ~p for component ~p", [Key, Component]),
    rpc_call(Node, rabbit_runtime_parameters, clear, [VHostArg,
                                                      list_to_binary(Component),
                                                      list_to_binary(Key)]);

action(set_policy, Node, [Key, Pattern, Defn], Opts, Inform) ->
    Msg = "Setting policy ~p for pattern ~p to ~p with priority ~p",
    VHostArg = list_to_binary(proplists:get_value(?VHOST_OPT, Opts)),
    PriorityArg = proplists:get_value(?PRIORITY_OPT, Opts),
    ApplyToArg = list_to_binary(proplists:get_value(?APPLY_TO_OPT, Opts)),
    Inform(Msg, [Key, Pattern, Defn, PriorityArg]),
    Res = rpc_call(
      Node, rabbit_policy, parse_set,
      [VHostArg, list_to_binary(Key), Pattern, Defn, PriorityArg, ApplyToArg]),
    case Res of
        {error, Format, Args} when is_list(Format) andalso is_list(Args) ->
            {error_string, rabbit_misc:format(Format, Args)};
        _ ->
            Res
    end;

action(clear_policy, Node, [Key], Opts, Inform) ->
    VHostArg = list_to_binary(proplists:get_value(?VHOST_OPT, Opts)),
    Inform("Clearing policy ~p", [Key]),
    rpc_call(Node, rabbit_policy, delete, [VHostArg, list_to_binary(Key)]);

<<<<<<< HEAD
action(set_operator_policy, Node, [Key, Pattern, Defn], Opts, Inform) ->
    Msg = "Setting operator policy override ~p for pattern ~p to ~p with priority ~p",
    VHostArg = list_to_binary(proplists:get_value(?VHOST_OPT, Opts)),
    PriorityArg = proplists:get_value(?PRIORITY_OPT, Opts),
    ApplyToArg = list_to_binary(proplists:get_value(?APPLY_TO_OPT, Opts)),
    Inform(Msg, [Key, Pattern, Defn, PriorityArg]),
    Res = rpc_call(
      Node, rabbit_policy, parse_set_op,
      [VHostArg, list_to_binary(Key), Pattern, Defn, PriorityArg, ApplyToArg]),
    case Res of
        {error, Format, Args} when is_list(Format) andalso is_list(Args) ->
            {error_string, rabbit_misc:format(Format, Args)};
        _ ->
            Res
    end;

action(clear_operator_policy, Node, [Key], Opts, Inform) ->
    VHostArg = list_to_binary(proplists:get_value(?VHOST_OPT, Opts)),
    Inform("Clearing operator policy ~p", [Key]),
    rpc_call(Node, rabbit_policy, delete_op, [VHostArg, list_to_binary(Key)]);

=======
action(set_vhost_limits, Node, [Defn], Opts, Inform) ->
    VHostArg = list_to_binary(proplists:get_value(?VHOST_OPT, Opts)),
    Inform("Setting vhost limits for vhost ~p", [VHostArg]),
    rpc_call(Node, rabbit_vhost_limit, parse_set, [VHostArg, Defn]),
    ok;

action(clear_vhost_limits, Node, [], Opts, Inform) ->
    VHostArg = list_to_binary(proplists:get_value(?VHOST_OPT, Opts)),
    Inform("Clearing vhost ~p limits", [VHostArg]),
    rpc_call(Node, rabbit_vhost_limit, clear, [VHostArg]);
>>>>>>> 6d9d506f

action(report, Node, _Args, _Opts, Inform) ->
    Inform("Reporting server status on ~p~n~n", [erlang:universaltime()]),
    [begin ok = action(Action, N, [], [], Inform), io:nl() end ||
        N      <- unsafe_rpc(Node, rabbit_mnesia, cluster_nodes, [running]),
        Action <- [status, cluster_status, environment]],
    VHosts = unsafe_rpc(Node, rabbit_vhost, list, []),
    [print_report(Node, Q)      || Q <- ?GLOBAL_QUERIES],
    [print_report(Node, Q, [V]) || Q <- ?VHOST_QUERIES, V <- VHosts],
    ok;

action(set_cluster_name, Node, [Name], _Opts, Inform) ->
    Inform("Setting cluster name to ~s", [Name]),
    rpc_call(Node, rabbit_nodes, set_cluster_name, [list_to_binary(Name)]);

action(eval, Node, [Expr], _Opts, _Inform) ->
    case erl_scan:string(Expr) of
        {ok, Scanned, _} ->
            case erl_parse:parse_exprs(Scanned) of
                {ok, Parsed} -> {value, Value, _} =
                                    unsafe_rpc(
                                      Node, erl_eval, exprs, [Parsed, []]),
                                io:format("~p~n", [Value]),
                                ok;
                {error, E}   -> {error_string, format_parse_error(E)}
            end;
        {error, E, _} ->
            {error_string, format_parse_error(E)}
    end;

action(help, _Node, _Args, _Opts, _Inform) ->
    io:format("~s", [rabbit_ctl_usage:usage()]);

action(Command, Node, Args, Opts, Inform) ->
    %% For backward compatibility, run commands accepting a timeout with
    %% the default timeout.
    action(Command, Node, Args, Opts, Inform, ?RPC_TIMEOUT).

action(purge_queue, _Node, [], _Opts, _Inform, _Timeout) ->
    {error, "purge_queue takes queue name as an argument"};

action(purge_queue, Node, [Q], Opts, Inform, Timeout) ->
    VHost = proplists:get_value(?VHOST_OPT, Opts),
    QRes = rabbit_misc:r(list_to_binary(VHost), queue, list_to_binary(Q)),
    Inform("Purging ~s", [rabbit_misc:rs(QRes)]),
    rpc_call(Node, rabbit_control_main, purge_queue, [QRes], Timeout);

action(list_users, Node, [], _Opts, Inform, Timeout) ->
    Inform("Listing users", []),
    call_emitter(Node, {rabbit_auth_backend_internal, list_users, []},
                 rabbit_auth_backend_internal:user_info_keys(),
                 [{timeout, Timeout}, to_bin_utf8]);

action(list_permissions, Node, [], Opts, Inform, Timeout) ->
    VHost = proplists:get_value(?VHOST_OPT, Opts),
    Inform("Listing permissions in vhost \"~s\"", [VHost]),
    call_emitter(Node, {rabbit_auth_backend_internal, list_vhost_permissions, [VHost]},
                 rabbit_auth_backend_internal:vhost_perms_info_keys(),
                 [{timeout, Timeout}, to_bin_utf8, is_escaped]);

action(list_parameters, Node, [], Opts, Inform, Timeout) ->
    VHostArg = list_to_binary(proplists:get_value(?VHOST_OPT, Opts)),
    Inform("Listing runtime parameters", []),
    call_emitter(Node, {rabbit_runtime_parameters, list_formatted, [VHostArg]},
                 rabbit_runtime_parameters:info_keys(),
                 [{timeout, Timeout}]);

action(list_policies, Node, [], Opts, Inform, Timeout) ->
    VHostArg = list_to_binary(proplists:get_value(?VHOST_OPT, Opts)),
    Inform("Listing policies", []),
    call_emitter(Node, {rabbit_policy, list_formatted, [VHostArg]},
                 rabbit_policy:info_keys(),
                 [{timeout, Timeout}]);

action(list_operator_policies, Node, [], Opts, Inform, Timeout) ->
    VHostArg = list_to_binary(proplists:get_value(?VHOST_OPT, Opts)),
    Inform("Listing policies", []),
    call_emitter(Node, {rabbit_policy, list_formatted_op, [VHostArg]},
                 rabbit_policy:info_keys(),
                 [{timeout, Timeout}]);


action(list_vhosts, Node, Args, _Opts, Inform, Timeout) ->
    Inform("Listing vhosts", []),
    ArgAtoms = default_if_empty(Args, [name]),
    call_emitter(Node, {rabbit_vhost, info_all, []}, ArgAtoms,
                 [{timeout, Timeout}, to_bin_utf8]);

action(list_user_permissions, _Node, _Args = [], _Opts, _Inform, _Timeout) ->
    {error_string,
     "list_user_permissions expects a username argument, but none provided."};
action(list_user_permissions, Node, Args = [_Username], _Opts, Inform, Timeout) ->
    Inform("Listing permissions for user ~p", Args),
    call_emitter(Node, {rabbit_auth_backend_internal, list_user_permissions, Args},
                 rabbit_auth_backend_internal:user_perms_info_keys(),
                 [{timeout, Timeout}, to_bin_utf8, is_escaped]);

action(list_queues, Node, Args, Opts, Inform, Timeout) ->
    case rabbit_cli:mutually_exclusive_flags(
           Opts, all, [{?ONLINE_OPT, online}
                      ,{?OFFLINE_OPT, offline}
                      ,{?LOCAL_OPT, local}]) of
        {ok, Filter} ->
            Inform("Listing queues", []),
            VHostArg = list_to_binary(proplists:get_value(?VHOST_OPT, Opts)),
            ArgAtoms = default_if_empty(Args, [name, messages]),
	    
	    %% Data for emission
	    Nodes = nodes_in_cluster(Node, Timeout),
	    ChunksOpt = {chunks, get_number_of_chunks(Filter, Nodes)},
	    TimeoutOpt = {timeout, Timeout},
	    EmissionRef = make_ref(),
	    EmissionRefOpt = {ref, EmissionRef},
	    
	    case Filter of
		all ->
		    start_emission(Node, {rabbit_amqqueue, emit_info_all,
					  [Nodes, VHostArg, ArgAtoms]},
				   [TimeoutOpt, EmissionRefOpt]),
		    start_emission(Node, {rabbit_amqqueue, emit_info_down,
					  [VHostArg, ArgAtoms]},
				   [TimeoutOpt, EmissionRefOpt]);
		online ->
		    start_emission(Node, {rabbit_amqqueue, emit_info_all,
					  [Nodes, VHostArg, ArgAtoms]},
				   [TimeoutOpt, EmissionRefOpt]);
		offline ->
		    start_emission(Node, {rabbit_amqqueue, emit_info_down,
					  [VHostArg, ArgAtoms]},
				   [TimeoutOpt, EmissionRefOpt]);
		local ->
		    start_emission(Node, {rabbit_amqqueue, emit_info_local,
					  [VHostArg, ArgAtoms]},
				   [TimeoutOpt, EmissionRefOpt])
	    end,
	    display_emission_result(EmissionRef, ArgAtoms, [ChunksOpt, TimeoutOpt]);
        {error, ErrStr} ->
            {error_string, ErrStr}
    end;

action(list_exchanges, Node, Args, Opts, Inform, Timeout) ->
    Inform("Listing exchanges", []),
    VHostArg = list_to_binary(proplists:get_value(?VHOST_OPT, Opts)),
    ArgAtoms = default_if_empty(Args, [name, type]),
    call_emitter(Node, {rabbit_exchange, info_all, [VHostArg, ArgAtoms]},
                 ArgAtoms, [{timeout, Timeout}]);

action(list_bindings, Node, Args, Opts, Inform, Timeout) ->
    Inform("Listing bindings", []),
    VHostArg = list_to_binary(proplists:get_value(?VHOST_OPT, Opts)),
    ArgAtoms = default_if_empty(Args, [source_name, source_kind,
                                       destination_name, destination_kind,
                                       routing_key, arguments]),
    call_emitter(Node, {rabbit_binding, info_all, [VHostArg, ArgAtoms]},
                 ArgAtoms, [{timeout, Timeout}]);

action(list_connections, Node, Args, _Opts, Inform, Timeout) ->
    Inform("Listing connections", []),
    ArgAtoms = default_if_empty(Args, [user, peer_host, peer_port, state]),
    Nodes = nodes_in_cluster(Node, Timeout),
    call_emitter(Node, {rabbit_networking, emit_connection_info_all, [Nodes, ArgAtoms]},
                 ArgAtoms, [{timeout, Timeout}, {chunks, length(Nodes)}]);

action(list_channels, Node, Args, _Opts, Inform, Timeout) ->
    Inform("Listing channels", []),
    ArgAtoms = default_if_empty(Args, [pid, user, consumer_count,
                                       messages_unacknowledged]),
    Nodes = nodes_in_cluster(Node, Timeout),
    call_emitter(Node, {rabbit_channel, emit_info_all, [Nodes, ArgAtoms]}, ArgAtoms,
                 [{timeout, Timeout}, {chunks, length(Nodes)}]);

action(list_consumers, Node, _Args, Opts, Inform, Timeout) ->
    Inform("Listing consumers", []),
    VHostArg = list_to_binary(proplists:get_value(?VHOST_OPT, Opts)),
    Nodes = nodes_in_cluster(Node, Timeout),
    call_emitter(Node, {rabbit_amqqueue, emit_consumers_all, [Nodes, VHostArg]},
                 rabbit_amqqueue:consumer_info_keys(),
                 [{timeout, Timeout}, {chunks, length(Nodes)}]);

action(node_health_check, Node, _Args, _Opts, Inform, Timeout) ->
    Inform("Checking health of node ~p", [Node]),
    case rabbit_health_check:node(Node, Timeout) of
        ok ->
            io:format("Health check passed~n"),
            ok;
        Other ->
            Other
    end.

format_parse_error({_Line, Mod, Err}) -> lists:flatten(Mod:format_error(Err)).

sync_queue(Q) ->
    rabbit_mirror_queue_misc:sync_queue(Q).

cancel_sync_queue(Q) ->
    rabbit_mirror_queue_misc:cancel_sync_queue(Q).

purge_queue(Q) ->
    rabbit_amqqueue:with(
      Q, fun(Q1) ->
                 rabbit_amqqueue:purge(Q1),
                 ok
         end).

%%----------------------------------------------------------------------------

require_mnesia_stopped(Node, Fun) ->
    case Fun() of
        {error, mnesia_unexpectedly_running} ->
            {error_string, rabbit_misc:format(
                             " Mnesia is still running on node ~p.
        Please stop the node with rabbitmqctl stop_app first.", [Node])};
        Other -> Other
    end.

wait_for_application(Node, PidFile, Application, Inform) ->
    Pid = read_pid_file(PidFile, true),
    Inform("pid is ~s", [Pid]),
    wait_for_application(Node, Pid, Application).

wait_for_application(Node, Pid, rabbit_and_plugins) ->
    wait_for_startup(Node, Pid);
wait_for_application(Node, Pid, Application) ->
    while_process_is_alive(
      Node, Pid, fun() -> rabbit_nodes:is_running(Node, Application) end).

wait_for_startup(Node, Pid) ->
    while_process_is_alive(
      Node, Pid, fun() -> rpc:call(Node, rabbit, await_startup, []) =:= ok end).

while_process_is_alive(Node, Pid, Activity) ->
    case rabbit_misc:is_os_process_alive(Pid) of
        true  -> case Activity() of
                     true  -> ok;
                     false -> timer:sleep(?EXTERNAL_CHECK_INTERVAL),
                              while_process_is_alive(Node, Pid, Activity)
                 end;
        false -> {error, process_not_running}
    end.

wait_for_process_death(Pid) ->
    case rabbit_misc:is_os_process_alive(Pid) of
        true  -> timer:sleep(?EXTERNAL_CHECK_INTERVAL),
                 wait_for_process_death(Pid);
        false -> ok
    end.

read_pid_file(PidFile, Wait) ->
    case {file:read_file(PidFile), Wait} of
        {{ok, Bin}, _} ->
            S = binary_to_list(Bin),
            {match, [PidS]} = re:run(S, "[^\\s]+",
                                     [{capture, all, list}]),
            try list_to_integer(PidS)
            catch error:badarg ->
                    exit({error, {garbage_in_pid_file, PidFile}})
            end,
            PidS;
        {{error, enoent}, true} ->
            timer:sleep(?EXTERNAL_CHECK_INTERVAL),
            read_pid_file(PidFile, Wait);
        {{error, _} = E, _} ->
            exit({error, {could_not_read_pid, E}})
    end.

become(BecomeNode) ->
    error_logger:tty(false),
    case net_adm:ping(BecomeNode) of
        pong -> exit({node_running, BecomeNode});
        pang -> ok = net_kernel:stop(),
                io:format("  * Impersonating node: ~s...", [BecomeNode]),
                {ok, _} = rabbit_cli:start_distribution(BecomeNode),
                io:format(" done~n", []),
                Dir = mnesia:system_info(directory),
                io:format("  * Mnesia directory  : ~s~n", [Dir])
    end.

%%----------------------------------------------------------------------------

default_if_empty(List, Default) when is_list(List) ->
    if List == [] -> Default;
       true       -> [list_to_atom(X) || X <- List]
    end.

display_info_message_row(IsEscaped, Result, InfoItemKeys) ->
    display_row([format_info_item(
                   case proplists:lookup(X, Result) of
                       none when is_list(Result), length(Result) > 0 ->
                           exit({error, {bad_info_key, X}});
                       none -> Result;
                       {X, Value} -> Value
                   end, IsEscaped) || X <- InfoItemKeys]).

display_info_message(IsEscaped, InfoItemKeys) ->
    fun ([], _) ->
            ok;
        ([FirstResult|_] = List, _) when is_list(FirstResult) ->
            lists:foreach(fun(Result) ->
                                  display_info_message_row(IsEscaped, Result, InfoItemKeys)
                          end,
                          List),
            ok;
        (Result, _) ->
            display_info_message_row(IsEscaped, Result, InfoItemKeys),
            ok
    end.

display_info_list(Results, InfoItemKeys) when is_list(Results) ->
    lists:foreach(
      fun (Result) -> display_row(
                        [format_info_item(proplists:get_value(X, Result), true)
                         || X <- InfoItemKeys])
      end, lists:sort(Results)),
    ok;
display_info_list(Other, _) ->
    Other.

display_row(Row) ->
    io:fwrite(string:join(Row, "\t")),
    io:nl().

-define(IS_U8(X),  (X >= 0 andalso X =< 255)).
-define(IS_U16(X), (X >= 0 andalso X =< 65535)).

format_info_item(#resource{name = Name}, IsEscaped) ->
    escape(Name, IsEscaped);
format_info_item({N1, N2, N3, N4} = Value, _IsEscaped) when
      ?IS_U8(N1), ?IS_U8(N2), ?IS_U8(N3), ?IS_U8(N4) ->
    rabbit_misc:ntoa(Value);
format_info_item({K1, K2, K3, K4, K5, K6, K7, K8} = Value, _IsEscaped) when
      ?IS_U16(K1), ?IS_U16(K2), ?IS_U16(K3), ?IS_U16(K4),
      ?IS_U16(K5), ?IS_U16(K6), ?IS_U16(K7), ?IS_U16(K8) ->
    rabbit_misc:ntoa(Value);
format_info_item(Value, _IsEscaped) when is_pid(Value) ->
    rabbit_misc:pid_to_string(Value);
format_info_item(Value, IsEscaped) when is_binary(Value) ->
    escape(Value, IsEscaped);
format_info_item(Value, IsEscaped) when is_atom(Value) ->
    escape(atom_to_list(Value), IsEscaped);
format_info_item([{TableEntryKey, TableEntryType, _TableEntryValue} | _] =
                     Value, IsEscaped) when is_binary(TableEntryKey) andalso
                                              is_atom(TableEntryType) ->
    io_lib:format("~1000000000000p", [prettify_amqp_table(Value, IsEscaped)]);
format_info_item([T | _] = Value, IsEscaped)
  when is_tuple(T) orelse is_pid(T) orelse is_binary(T) orelse is_atom(T) orelse
       is_list(T) ->
    "[" ++
        lists:nthtail(2, lists:append(
                           [", " ++ format_info_item(E, IsEscaped)
                            || E <- Value])) ++ "]";
format_info_item({Key, Value}, IsEscaped) ->
    "{" ++ io_lib:format("~p", [Key]) ++ ", " ++
    format_info_item(Value, IsEscaped) ++ "}";
format_info_item(Value, _IsEscaped) ->
    io_lib:format("~w", [Value]).

display_call_result(Node, MFA) ->
    case call(Node, MFA) of
        {badrpc, _} = Res -> throw(Res);
        Res               -> io:format("~p~n", [Res]),
                             ok
    end.

unsafe_rpc(Node, Mod, Fun, Args) ->
    unsafe_rpc(Node, Mod, Fun, Args, ?RPC_TIMEOUT).

unsafe_rpc(Node, Mod, Fun, Args, Timeout) ->
    case rpc_call(Node, Mod, Fun, Args, Timeout) of
        {badrpc, _} = Res -> throw(Res);
        Normal            -> Normal
    end.

ensure_app_running(Node) ->
    case call(Node, {rabbit, is_running, []}) of
        true  -> ok;
        false -> {error_string,
                  rabbit_misc:format(
                    "rabbit application is not running on node ~s.~n"
                    " * Suggestion: start it with \"rabbitmqctl start_app\" "
                    "and try again", [Node])};
        Other -> Other
    end.

call(Node, {Mod, Fun, Args}) ->
    rpc_call(Node, Mod, Fun, lists:map(fun list_to_binary_utf8/1, Args)).

call_emitter(Node, {Mod, Fun, Args}, InfoKeys, Opts) ->
    Ref = start_emission(Node, {Mod, Fun, Args}, Opts),
    display_emission_result(Ref, InfoKeys, Opts).

start_emission(Node, {Mod, Fun, Args}, Opts) ->
    ToBinUtf8 = proplists:get_value(to_bin_utf8, Opts, false),
    Timeout = proplists:get_value(timeout, Opts, infinity),
    Ref = proplists:get_value(ref, Opts, make_ref()),
    rabbit_control_misc:spawn_emitter_caller(
      Node, Mod, Fun, prepare_call_args(Args, ToBinUtf8),
      Ref, self(), Timeout),
    Ref.

display_emission_result(Ref, InfoKeys, Opts) ->
    IsEscaped = proplists:get_value(is_escaped, Opts, false),
    Chunks = proplists:get_value(chunks, Opts, 1),
    Timeout = proplists:get_value(timeout, Opts, infinity),
    EmissionStatus = rabbit_control_misc:wait_for_info_messages(
                       self(), Ref, display_info_message(IsEscaped, InfoKeys), ok, Timeout, Chunks),
    emission_to_action_result(EmissionStatus).

%% Convert rabbit_control_misc:wait_for_info_messages/6 return value
%% into form expected by rabbit_cli:main/3.
emission_to_action_result({ok, ok}) ->
    ok;
emission_to_action_result({error, Error}) ->
    Error.

prepare_call_args(Args, ToBinUtf8) ->
    case ToBinUtf8 of
        true  -> valid_utf8_args(Args);
        false -> Args
    end.

valid_utf8_args(Args) ->
    lists:map(fun list_to_binary_utf8/1, Args).

list_to_binary_utf8(L) ->
    B = list_to_binary(L),
    case rabbit_binary_parser:validate_utf8(B) of
        ok    -> B;
        error -> throw({error, {not_utf_8, L}})
    end.

%% escape does C-style backslash escaping of non-printable ASCII
%% characters.  We don't escape characters above 127, since they may
%% form part of UTF-8 strings.

escape(Atom, IsEscaped) when is_atom(Atom) ->
    escape(atom_to_list(Atom), IsEscaped);
escape(Bin, IsEscaped)  when is_binary(Bin) ->
    escape(binary_to_list(Bin), IsEscaped);
escape(L, false) when is_list(L) ->
    escape_char(lists:reverse(L), []);
escape(L, true) when is_list(L) ->
    L.

escape_char([$\\ | T], Acc) ->
    escape_char(T, [$\\, $\\ | Acc]);
escape_char([X | T], Acc) when X >= 32, X /= 127 ->
    escape_char(T, [X | Acc]);
escape_char([X | T], Acc) ->
    escape_char(T, [$\\, $0 + (X bsr 6), $0 + (X band 8#070 bsr 3),
                    $0 + (X band 7) | Acc]);
escape_char([], Acc) ->
    Acc.

prettify_amqp_table(Table, IsEscaped) ->
    [{escape(K, IsEscaped), prettify_typed_amqp_value(T, V, IsEscaped)}
     || {K, T, V} <- Table].

prettify_typed_amqp_value(longstr, Value, IsEscaped) ->
    escape(Value, IsEscaped);
prettify_typed_amqp_value(table, Value, IsEscaped) ->
    prettify_amqp_table(Value, IsEscaped);
prettify_typed_amqp_value(array, Value, IsEscaped) ->
    [prettify_typed_amqp_value(T, V, IsEscaped) || {T, V} <- Value];
prettify_typed_amqp_value(_Type, Value, _IsEscaped) ->
    Value.

split_list([])         -> [];
split_list([_])        -> exit(even_list_needed);
split_list([A, B | T]) -> [{A, B} | split_list(T)].

nodes_in_cluster(Node) ->
    unsafe_rpc(Node, rabbit_mnesia, cluster_nodes, [running], ?RPC_TIMEOUT).

nodes_in_cluster(Node, Timeout) ->
    unsafe_rpc(Node, rabbit_mnesia, cluster_nodes, [running], Timeout).

alarms_by_node(Name) ->
    case rpc_call(Name, rabbit, status, []) of
        {badrpc,nodedown} -> {Name, [nodedown]};
        Status ->
            {_, As} = lists:keyfind(alarms, 1, Status),
            {Name, As}
    end.

get_number_of_chunks(all, Nodes) ->
    length(Nodes) + 1;
get_number_of_chunks(online, Nodes) ->
    length(Nodes);
get_number_of_chunks(offline, _) ->
    1;
get_number_of_chunks(local, _) ->
    1.<|MERGE_RESOLUTION|>--- conflicted
+++ resolved
@@ -549,7 +549,6 @@
     Inform("Clearing policy ~p", [Key]),
     rpc_call(Node, rabbit_policy, delete, [VHostArg, list_to_binary(Key)]);
 
-<<<<<<< HEAD
 action(set_operator_policy, Node, [Key, Pattern, Defn], Opts, Inform) ->
     Msg = "Setting operator policy override ~p for pattern ~p to ~p with priority ~p",
     VHostArg = list_to_binary(proplists:get_value(?VHOST_OPT, Opts)),
@@ -571,7 +570,6 @@
     Inform("Clearing operator policy ~p", [Key]),
     rpc_call(Node, rabbit_policy, delete_op, [VHostArg, list_to_binary(Key)]);
 
-=======
 action(set_vhost_limits, Node, [Defn], Opts, Inform) ->
     VHostArg = list_to_binary(proplists:get_value(?VHOST_OPT, Opts)),
     Inform("Setting vhost limits for vhost ~p", [VHostArg]),
@@ -582,7 +580,6 @@
     VHostArg = list_to_binary(proplists:get_value(?VHOST_OPT, Opts)),
     Inform("Clearing vhost ~p limits", [VHostArg]),
     rpc_call(Node, rabbit_vhost_limit, clear, [VHostArg]);
->>>>>>> 6d9d506f
 
 action(report, Node, _Args, _Opts, Inform) ->
     Inform("Reporting server status on ~p~n~n", [erlang:universaltime()]),
