--- conflicted
+++ resolved
@@ -953,13 +953,11 @@
 %% server helpers
 %%----------------------------------------------------------------------------
 
-<<<<<<< HEAD
+obtain_limit(infinity) -> infinity;
+obtain_limit(Limit)    -> ?OBTAIN_LIMIT(Limit).
+
 requested({_Kind, _Pid, Requested, _From}) ->
     Requested.
-=======
-obtain_limit(infinity) -> infinity;
-obtain_limit(Limit)    -> ?OBTAIN_LIMIT(Limit).
->>>>>>> 9aa4b7ba
 
 process_pending(State = #fhc_state { limit = infinity }) ->
     State;
