--- conflicted
+++ resolved
@@ -835,17 +835,9 @@
           <term><cmdsynopsis><command>list_bindings</command> <arg choice="opt">-p <replaceable>vhostpath</replaceable></arg> <arg choice="opt" role="usage-option-list"><replaceable>bindinginfoitem</replaceable> ...</arg></cmdsynopsis></term>
           <listitem>
             <para>
-<<<<<<< HEAD
-              By default the bindings for the <command>/</command> virtual
-              host are returned. The "-p" flag can be used to override
-              this default.  Each result row will contain an exchange
-              name, queue name, routing key and binding arguments, in
-              that order. Non-ASCII characters will be escaped as in C.
-=======
               Returns binding details. By default the bindings for
               the <command>/</command> virtual host are returned. The
               "-p" flag can be used to override this default.
->>>>>>> 53c0aad3
             </para>
             <para>
               The <command>bindinginfoitem</command> parameter is used
@@ -860,18 +852,18 @@
                 <term>exchange_name</term>
                 <listitem><para>The name of the exchange to which the
                 binding is attached. with non-ASCII characters
-                URL-escaped.</para></listitem>
+                escaped as in C.</para></listitem>
               </varlistentry>
               <varlistentry>
                 <term>queue_name</term>
                 <listitem><para>The name of the queue to which the
                 binding is attached. with non-ASCII characters
-                URL-escaped.</para></listitem>
+                escaped as in C.</para></listitem>
               </varlistentry>
               <varlistentry>
                 <term>routing_key</term>
                 <listitem><para>The binding's routing key, with
-                non-ASCII characters URL-escaped.</para></listitem>
+                non-ASCII characters escaped as in C.</para></listitem>
               </varlistentry>
               <varlistentry>
                 <term>arguments</term>
