%%   The contents of this file are subject to the Mozilla Public License
%%   Version 1.1 (the "License"); you may not use this file except in
%%   compliance with the License. You may obtain a copy of the License at
%%   http://www.mozilla.org/MPL/
%%
%%   Software distributed under the License is distributed on an "AS IS"
%%   basis, WITHOUT WARRANTY OF ANY KIND, either express or implied. See the
%%   License for the specific language governing rights and limitations
%%   under the License.
%%
%%   The Original Code is RabbitMQ Management Plugin.
%%
%%   The Initial Developer of the Original Code is VMware, Inc.
%%   Copyright (c) 2007-2010 VMware, Inc.  All rights reserved.
-module(rabbit_mgmt_db).

-include_lib("rabbit_common/include/rabbit.hrl").

-behaviour(gen_server).

-export([start_link/0]).

-export([get_queues/1, get_queue/1, get_exchanges/1, get_exchange/1,
         get_connections/0, get_connection/1, get_overview/1,
         get_overview/0, get_channels/0, get_channel/1]).

%% TODO can these not be exported any more?
-export([pget/2, add/2, rates/5]).

-export([init/1, handle_call/3, handle_cast/2, handle_info/2, terminate/2,
         code_change/3]).

-record(state, {tables}).
-define(FINE_STATS_TYPES, [channel_queue_stats, channel_exchange_stats,
                           channel_queue_exchange_stats]).
-define(TABLES, [queue_stats, connection_stats, channel_stats, consumers] ++
            ?FINE_STATS_TYPES).

-define(DELIVER_GET, [deliver, deliver_no_ack, get, get_no_ack]).
-define(FINE_STATS, [publish, ack, deliver_get] ++ ?DELIVER_GET).

-define(
   FINE_STATS_CHANNEL_LIST,
   [{channel_queue_stats,   [channel], message_stats, channel},
    {channel_exchange_stats,[channel], message_stats, channel}]).

-define(
   FINE_STATS_CHANNEL_DETAIL,
   [{channel_queue_stats,    [channel],           message_stats, channel},
    {channel_exchange_stats, [channel],           message_stats, channel},
    {channel_exchange_stats, [channel, exchange], publishes,     channel},
    {channel_queue_stats,    [channel, queue],    deliveries,    channel}]).

-define(
   FINE_STATS_QUEUE_LIST,
   [{channel_queue_stats,          [queue], message_stats, queue},
    {channel_queue_exchange_stats, [queue], message_stats, queue}]).

-define(
   FINE_STATS_QUEUE_DETAIL,
   [{channel_queue_stats,          [queue],           message_stats, queue},
    {channel_queue_exchange_stats, [queue],           message_stats, queue},
    {channel_queue_stats,          [queue, channel],  deliveries, queue},
    {channel_queue_exchange_stats, [queue, exchange], incoming, queue}]).

-define(
   FINE_STATS_EXCHANGE_LIST,
   [{channel_exchange_stats,       [exchange], message_stats_in,  exchange},
    {channel_queue_exchange_stats, [exchange], message_stats_out, exchange}]).

-define(
   FINE_STATS_EXCHANGE_DETAIL,
   [{channel_exchange_stats,       [exchange], message_stats_in,   exchange},
    {channel_queue_exchange_stats, [exchange], message_stats_out,  exchange},
    {channel_exchange_stats,       [exchange, channel],  incoming, exchange},
    {channel_queue_exchange_stats, [exchange, queue],    outgoing, exchange}]).

-define(FINE_STATS_NONE, []).

%%----------------------------------------------------------------------------

start_link() ->
    case gen_server:start_link({global, ?MODULE}, ?MODULE, [], []) of
        {error, {already_started, Pid}} ->
            rabbit_log:info(
              "Statistics database already registered at ~p.~n", [Pid]),
            ignore;
        Else ->
            rabbit_log:info(
              "Statistics database started.~n", []),
            Else
    end.

get_queues(Qs)         -> safe_call({get_queues, Qs, list}, Qs).
get_queue(Q)           -> safe_call({get_queues, [Q], detail}, [Q]).
get_exchanges(Xs)      -> safe_call({get_exchanges, Xs, list}, Xs).
get_exchange(X)        -> safe_call({get_exchanges, [X], detail}, [X]).
get_connections()      -> safe_call(get_connections).
get_connection(Name)   -> safe_call({get_connection, Name}).
get_channels()         -> safe_call(get_channels).
get_channel(Name)      -> safe_call({get_channel, Name}).
get_overview(Username) -> safe_call({get_overview, Username}).
get_overview()         -> safe_call({get_overview, all}).

safe_call(Term) -> safe_call(Term, []).

safe_call(Term, Item) ->
    try
        gen_server:call({global, ?MODULE}, Term, infinity)
    catch exit:{noproc, _} -> Item
    end.

%%----------------------------------------------------------------------------

pget(Key, List) -> pget(Key, List, unknown).

pget(Key, List, Default) -> proplists:get_value(Key, List, Default).

pset(Key, Value, List) -> [{Key, Value} | proplists:delete(Key, List)].

id(Pid) when is_pid(Pid) -> rabbit_mgmt_format:pid(Pid);
id(List) -> rabbit_mgmt_format:pid(pget(pid, List)).

add(unknown, _) -> unknown;
add(_, unknown) -> unknown;
add(A, B)       -> A + B.

lookup_element(Table, Key) -> lookup_element(Table, Key, 2).

lookup_element(Table, Key, Pos) ->
    try ets:lookup_element(Table, Key, Pos)
    catch error:badarg -> []
    end.

result_or_error([]) -> error;
result_or_error(S)  -> S.

rates(Stats, Timestamp, OldStats, OldTimestamp, Keys) ->
    Stats ++ [R || Key <- Keys,
                   R   <- [rate(Stats, Timestamp, OldStats, OldTimestamp, Key)],
                   R =/= unknown].

rate(Stats, Timestamp, OldStats, OldTimestamp, Key) ->
    case OldTimestamp == [] orelse not proplists:is_defined(Key, OldStats) of
        true  -> unknown;
        false -> Diff = pget(Key, Stats) - pget(Key, OldStats),
                 Name = details_key(Key),
                 Rate = Diff / (timer:now_diff(Timestamp, OldTimestamp) /
                                    1000000),
                 {Name, [{rate, Rate},
                         {last_event,
                          rabbit_mgmt_format:timestamp_ms(Timestamp)}]}
    end.

sum(List, Keys) ->
    lists:foldl(fun (Stats, Acc) ->
                        [{Key, Val + pget(Key, Stats, 0)} || {Key, Val} <- Acc]
                end,
                [{Key, 0} || Key <- Keys], List).

%% List = [{ [{channel, Pid}, ...], [{deliver, 123}, ...] } ...]
group_sum([], List) ->
    lists:foldl(fun ({_, Item1}, Item0) ->
                        gs_update(Item0, Item1)
                end, [], List);

group_sum([Group | Groups], List) ->
    D = lists:foldl(
          fun (Next = {Ids, _}, Dict) ->
                  Id = {Group, pget(Group, Ids)},
                  dict:update(Id, fun(Cur) -> [Next | Cur] end, [Next], Dict)
          end, dict:new(), List),
    dict:map(fun(_, SubList) ->
                     group_sum(Groups, SubList)
             end, D).

gs_update(Item0, Item1) ->
    Keys = lists:usort([K || {K, _} <- Item0 ++ Item1]),
    [{Key, gs_update_add(Key, pget(Key, Item0), pget(Key, Item1))} ||
        Key <- Keys].

gs_update_add(Key, Item0, Item1) ->
    case is_details(Key) of
        true  ->
            I0 = if_unknown(Item0, []),
            I1 = if_unknown(Item1, []),
            [{rate,       pget(rate, I0, 0) + pget(rate, I1, 0)},
             {last_event, erlang:max(pget(last_event, I0, 0),
                                     pget(last_event, I1, 0))}];
        false ->
            I0 = if_unknown(Item0, 0),
            I1 = if_unknown(Item1, 0),
            I0 + I1
    end.

if_unknown(unknown, Def) -> Def;
if_unknown(Val,    _Def) -> Val.

%%----------------------------------------------------------------------------

augment(Items, Funs, Tables) ->
    Augmented = [augment(K, Items, Fun, Tables) || {K, Fun} <- Funs],
    [{K, V} || {K, V} <- Augmented, V =/= unknown].

augment(K, Items, Fun, Tables) ->
    Key = details_key(K),
    case pget(K, Items) of
        none    -> {Key, unknown};
        unknown -> {Key, unknown};
        Id      -> {Key, Fun(Id, Tables)}
    end.

augment_channel_pid(Pid, Tables) ->
    Ch = lookup_element(orddict:fetch(channel_stats, Tables),
                        {Pid, create}),
    Conn = lookup_element(orddict:fetch(connection_stats, Tables),
                          {pget(connection, Ch), create}),
    [{name,            pget(name,   Ch)},
     {number,          pget(number, Ch)},
     {connection_name, pget(name,         Conn)},
     {peer_address,    pget(peer_address, Conn)},
     {peer_port,       pget(peer_port,    Conn)}].

augment_connection_pid(Pid, Tables) ->
    Conn = lookup_element(orddict:fetch(connection_stats, Tables),
                          {Pid, create}),
    [{name,         pget(name,         Conn)},
     {peer_address, pget(peer_address, Conn)},
     {peer_port,    pget(peer_port,    Conn)}].

augment_queue_pid(Pid, _Tables) ->
    %% TODO This should be in rabbit_amqqueue?
    [Q] = mnesia:dirty_match_object(
            rabbit_queue,
            #amqqueue{pid = rabbit_misc:string_to_pid(Pid), _ = '_'}),
    Name = Q#amqqueue.name,
    [{name,  Name#resource.name},
     {vhost, Name#resource.virtual_host}].

augment_msg_stats_fun(Tables) ->
    Funs = [{connection, fun augment_connection_pid/2},
            {channel,    fun augment_channel_pid/2},
            {queue,      fun augment_queue_pid/2},
            {owner_pid,  fun augment_connection_pid/2}],
    fun (Props) -> augment(Props, Funs, Tables) end.

augment_msg_stats(Props, Tables) ->
    Props ++ (augment_msg_stats_fun(Tables))(Props).

%%----------------------------------------------------------------------------

init([]) ->
    {ok, #state{tables = orddict:from_list(
                           [{Key, ets:new(anon, [private])} ||
                               Key <- ?TABLES])}}.

handle_call({get_queues, Qs0, Mode}, _From, State = #state{tables = Tables}) ->
    FineSpecs = case Mode of
                    list   -> ?FINE_STATS_QUEUE_LIST;
                    detail -> ?FINE_STATS_QUEUE_DETAIL
                end,
    Qs1 = queue_stats(Qs0, FineSpecs, Tables),
    Qs2 = [[{messages, add(pget(messages_ready, Q),
                           pget(messages_unacknowledged, Q))} | Q] || Q <- Qs1],
    {reply, Qs2, State};

handle_call({get_exchanges, Xs, Mode}, _From,
            State = #state{tables = Tables}) ->
    FineSpecs = case Mode of
                    list   -> ?FINE_STATS_EXCHANGE_LIST;
                    detail -> ?FINE_STATS_EXCHANGE_DETAIL
                end,
    {reply, exchange_stats(Xs, FineSpecs, Tables), State};

handle_call(get_connections, _From, State = #state{tables = Tables}) ->
    Conns = created_events(connection_stats, Tables),
    {reply, connection_stats(Conns, Tables), State};

handle_call({get_connection, Name}, _From, State = #state{tables = Tables}) ->
    Conns = created_event(Name, connection_stats, Tables),
    [Res] = connection_stats(Conns, Tables),
    {reply, result_or_error(Res), State};

handle_call(get_channels, _From, State = #state{tables = Tables}) ->
    Chs = created_events(channel_stats, Tables),
    {reply, channel_stats(Chs, ?FINE_STATS_CHANNEL_LIST, Tables), State};

handle_call({get_channel, Name}, _From, State = #state{tables = Tables}) ->
    Chs = created_event(Name, channel_stats, Tables),
    [Res] = channel_stats(Chs, ?FINE_STATS_CHANNEL_DETAIL, Tables),
    {reply, result_or_error(Res), State};

handle_call({get_overview, Username}, _From, State = #state{tables = Tables}) ->
    VHosts = case Username of
                 all -> rabbit_access_control:list_vhosts();
                 _   -> rabbit_mgmt_util:vhosts(Username)
             end,
<<<<<<< HEAD
    Qs0 = [rabbit_mgmt_format:queue(Q) || V <- VHosts,
                                          Q <- rabbit_amqqueue:list(V)],
    Qs1 = merge_stats(Qs0, ?FINE_STATS_NONE, queue_stats, Tables),
=======
    Qs0 = lists:append(
            [[rabbit_mgmt_format:queue(Q) || Q <- rabbit_amqqueue:list(V)]
             || V <- VHosts]),
    Qs1 = basic_queue_stats(Qs0, Tables),
>>>>>>> ca625257
    Totals0 = sum(Qs1, [messages_ready, messages_unacknowledged]),
    Totals = [{messages, add(pget(messages_ready, Totals0),
                             pget(messages_unacknowledged, Totals0))}|Totals0],
    Filter = fun(Id, Name) ->
                     lists:member(pget(vhost, pget(Name, Id)), VHosts)
             end,
    F = fun(Type, Name) ->
                get_fine_stats(
                  [], [R || R = {Id, _, _}
                                <- ets:tab2list(orddict:fetch(Type, Tables)),
                            Filter(augment_msg_stats(format_id(Id), Tables),
                                   Name)])
        end,
    Publish = F(channel_exchange_stats, exchange),
    Consume = F(channel_queue_stats, queue_details),
    {reply, [{message_stats, Publish ++ Consume},
             {queue_totals, Totals}], State};

handle_call(_Request, _From, State) ->
    {reply, not_understood, State}.

handle_cast({event, Event}, State) ->
    handle_event(Event, State),
    {noreply, State};

handle_cast(_Request, State) ->
    {noreply, State}.

handle_info(_Info, State) ->
    {noreply, State}.

terminate(_Arg, _State) ->
    ok.

code_change(_OldVsn, State, _Extra) ->
    {ok, State}.

%%----------------------------------------------------------------------------

handle_event(#event{type = queue_stats, props = Stats, timestamp = Timestamp},
             State) ->
    handle_stats(queue_stats, Stats, Timestamp,
                 [{fun rabbit_mgmt_format:properties/1,[backing_queue_status]},
                  {fun rabbit_mgmt_format:timestamp/1, [idle_since]}],
                 [], State);

handle_event(Event = #event{type = queue_deleted}, State) ->
    handle_deleted(queue_stats, Event, State);

handle_event(#event{type = connection_created, props = Stats}, State) ->
    Name = rabbit_mgmt_format:print(
             "~s:~w",
             [rabbit_mgmt_format:ip(pget(peer_address, Stats)),
              pget(peer_port, Stats)]),
    handle_created(
      connection_stats, [{name, Name} | Stats],
      [{fun rabbit_mgmt_format:ip/1,           [address, peer_address]},
       {fun rabbit_mgmt_format:node_and_pid/1, [pid]},
       {fun rabbit_mgmt_format:protocol/1,     [protocol]},
       {fun rabbit_mgmt_format:amqp_table/1,   [client_properties]}], State);

handle_event(#event{type = connection_stats, props = Stats,
                    timestamp = Timestamp},
             State) ->
    handle_stats(connection_stats, Stats, Timestamp, [], [recv_oct, send_oct],
                 State);

handle_event(Event = #event{type = connection_closed}, State) ->
    handle_deleted(connection_stats, Event, State);

handle_event(#event{type = channel_created, props = Stats},
             State = #state{tables = Tables}) ->
    ConnTable = orddict:fetch(connection_stats, Tables),
    Conn = lookup_element(ConnTable, {id(pget(connection, Stats)), create}),
    Name = rabbit_mgmt_format:print("~s:~w:~w",
                                    [pget(peer_address, Conn),
                                     pget(peer_port,    Conn),
                                     pget(number,       Stats)]),
    handle_created(channel_stats, [{name, Name}|Stats],
                   [{fun rabbit_mgmt_format:node_and_pid/1, [pid]},
                    {fun rabbit_mgmt_format:pid/1,          [connection]}],
                   State);

handle_event(#event{type = channel_stats, props = Stats, timestamp = Timestamp},
             State) ->
    handle_stats(channel_stats, Stats, Timestamp,
                 [{fun rabbit_mgmt_format:timestamp/1, [idle_since]}],
                 [], State),
    [handle_fine_stats(Type, Stats, Timestamp, State) ||
        Type <- ?FINE_STATS_TYPES],
    {ok, State};

handle_event(Event = #event{type = channel_closed,
                            props = [{pid, Pid}]}, State) ->
    handle_deleted(channel_stats, Event, State),
    [delete_fine_stats(Type, id(Pid), State) ||
        Type <- ?FINE_STATS_TYPES],
    {ok, State};

handle_event(#event{type = consumer_created, props = Props}, State) ->
    handle_consumer(fun(Table, Id, P) -> ets:insert(Table, {Id, P}) end,
                    Props, State);

handle_event(#event{type = consumer_deleted, props = Props}, State) ->
    handle_consumer(fun(Table, Id, _P) -> ets:delete(Table, Id) end,
                    Props, State);

handle_event(_Event, State) ->
    {ok, State}.

%%----------------------------------------------------------------------------

handle_created(TName, Stats, Funs, State = #state{tables = Tables}) ->
    Formatted = rabbit_mgmt_format:format(Stats, Funs),
    ets:insert(orddict:fetch(TName, Tables), {{id(Stats), create},
                                              Formatted,
                                              pget(name, Stats)}),
    {ok, State}.

handle_stats(TName, Stats0, Timestamp, Funs,
             RatesKeys, State = #state{tables = Tables}) ->
    Stats = lists:foldl(
              fun (K, StatsAcc) -> proplists:delete(K, StatsAcc) end,
              Stats0, ?FINE_STATS_TYPES),
    Table = orddict:fetch(TName, Tables),
    Id = {id(Stats), stats},
    OldStats = lookup_element(Table, Id),
    OldTimestamp = lookup_element(Table, Id, 3),
    Stats1 = rates(Stats, Timestamp, OldStats, OldTimestamp, RatesKeys),
    Stats2 = proplists:delete(pid, rabbit_mgmt_format:format(Stats1, Funs)),
    ets:insert(Table, {Id, Stats2, Timestamp}),
    {ok, State}.

handle_deleted(TName, #event{props = [{pid, Pid}]},
               State = #state{tables = Tables}) ->
    Table = orddict:fetch(TName, Tables),
    ets:delete(Table, {id(Pid), create}),
    ets:delete(Table, {id(Pid), stats}),
    {ok, State}.

handle_consumer(Fun, Props,
                State = #state{tables = Tables}) ->
    P = rabbit_mgmt_format:format(
          Props, [{fun rabbit_mgmt_format:pid/1, [queue, channel]}]),
    Table = orddict:fetch(consumers, Tables),
    Fun(Table, {pget(queue, P), pget(channel, P)}, P),
    {ok, State}.

handle_fine_stats(Type, Props, Timestamp, State = #state{tables = Tables}) ->
    case pget(Type, Props) of
        unknown ->
            ok;
        AllFineStats ->
            ChPid = id(Props),
            Table = orddict:fetch(Type, Tables),
            IdsStatsTS =
                [{Ids,
                  Stats,
                  lookup_element(Table, fine_stats_key(ChPid, Ids)),
                  lookup_element(Table, fine_stats_key(ChPid, Ids), 3)} ||
                    {Ids, Stats} <- AllFineStats],
            delete_fine_stats(Type, ChPid, State),
            [handle_fine_stat(ChPid, Ids, Stats, Timestamp,
                              OldStats, OldTimestamp, Table) ||
                {Ids, Stats, OldStats, OldTimestamp} <- IdsStatsTS]
    end.


handle_fine_stat(ChPid, Ids, Stats, Timestamp,
                 OldStats, OldTimestamp,
                 Table) ->
    Id = fine_stats_key(ChPid, Ids),
    Total = lists:sum([V || {K, V} <- Stats, lists:member(K, ?DELIVER_GET)]),
    Stats1 = case Total of
                 0 -> Stats;
                 _ -> [{deliver_get, Total}|Stats]
             end,
    Res = rates(Stats1, Timestamp, OldStats, OldTimestamp, ?FINE_STATS),
    ets:insert(Table, {Id, Res, Timestamp}).

delete_fine_stats(Type, ChPid, #state{tables = Tables}) ->
    Table = orddict:fetch(Type, Tables),
    ets:match_delete(Table, {{ChPid, '_'}, '_', '_'}),
    ets:match_delete(Table, {{ChPid, '_', '_'}, '_', '_'}).

fine_stats_key(ChPid, {QPid, X})              -> {ChPid, id(QPid), X};
fine_stats_key(ChPid, QPid) when is_pid(QPid) -> {ChPid, id(QPid)};
fine_stats_key(ChPid, X)                      -> {ChPid, X}.

created_event(Name, Type, Tables) ->
    Table = orddict:fetch(Type, Tables),
    Id = case ets:match(Table, {{'$1', create}, '_', Name}) of
             []    -> none;
             [[I]] -> I
         end,
    [lookup_element(Table, {Id, create})].

created_events(Type, Tables) ->
    [Facts || {{_, create}, Facts, _Name}
                  <- ets:tab2list(orddict:fetch(Type, Tables))].

get_fine_stats(Type, GroupBy, Tables) ->
    get_fine_stats(GroupBy, ets:tab2list(orddict:fetch(Type, Tables))).

get_fine_stats(GroupBy, List) ->
    All = [{format_id(Id), zero_old_rates(Stats)} ||
              {Id, Stats, _Timestamp} <- List],
    group_sum(GroupBy, All).

format_id({ChPid, #resource{name=XName, virtual_host=XVhost}}) ->
    [{channel, ChPid}, {exchange, [{name, XName}, {vhost, XVhost}]}];
format_id({ChPid, QPid}) ->
    [{channel, ChPid}, {queue, QPid}];
format_id({ChPid, QPid, #resource{name=XName, virtual_host=XVhost}}) ->
    [{channel, ChPid}, {queue, QPid},
     {exchange, [{name, XName}, {vhost, XVhost}]}].

merge_stats(Objs, Funs) ->
    [lists:foldl(fun (Fun, Props) -> Props ++ Fun(Props) end, Obj, Funs)
     || Obj <- Objs].

basic_stats_fun(Type, Tables) ->
    Table = orddict:fetch(Type, Tables),
    fun (Props) ->
            zero_old_rates(lookup_element(Table, {pget(pid, Props), stats}))
    end.

fine_stats_fun(FineSpecs, Tables) ->
    FineStats = [{AttachName, AttachBy,
                  get_fine_stats(FineStatsType, GroupBy, Tables)}
                 || {FineStatsType, GroupBy, AttachName, AttachBy}
                        <- FineSpecs],
    fun (Props) ->
            lists:foldl(fun (FineStat, StatProps) ->
                                fine_stat(Props, StatProps, FineStat, Tables)
                        end, [], FineStats)
    end.

fine_stat(Props, StatProps, {AttachName, AttachBy, Dict}, Tables) ->
    Id = case AttachBy of
             exchange ->
                 [{name, pget(name, Props)}, {vhost, pget(vhost, Props)}];
             _ ->
                 pget(pid, Props)
         end,
    case dict:find({AttachBy, Id}, Dict) of
        {ok, Stats} -> [{AttachName, pget(AttachName, StatProps, []) ++
                             augment_fine_stats(Stats, Tables)} |
                        proplists:delete(AttachName, StatProps)];
        error       -> StatProps
    end.

augment_fine_stats(Dict, Tables) when element(1, Dict) == dict ->
    [[{stats, augment_fine_stats(Stats, Tables)} |
      augment_msg_stats([IdTuple], Tables)]
     || {IdTuple, Stats} <- dict:to_list(Dict)];
augment_fine_stats(Stats, _Tables) ->
    Stats.

consumer_details(Pattern, Tables) ->
    Table = orddict:fetch(consumers, Tables),
    [{consumer_details,
      [augment_msg_stats_items(Props, Tables)
       || Props <- lists:append(ets:match(Table, {Pattern, '$1'}))]}].

zero_old_rates(Stats) -> [maybe_zero_rate(S) || S <- Stats].

maybe_zero_rate({Key, Val}) ->
    case is_details(Key) of
        true  -> Age = rabbit_misc:now_ms() - pget(last_event, Val),
                 {Key, case Age > ?STATS_INTERVAL * 1.5 of
                           true  -> pset(rate, 0, Val);
                           false -> Val
                       end};
        false -> {Key, Val}
    end.

is_details(Key) -> lists:suffix("_details", atom_to_list(Key)).

details_key(Key) -> list_to_atom(atom_to_list(Key) ++ "_details").

%%----------------------------------------------------------------------------

basic_queue_stats(Objs, Tables) ->
    merge_stats(Objs, [basic_stats_fun(queue_stats, Tables),
                       augment_msg_stats_fun(Tables)]).

queue_stats(Objs, FineSpecs, Tables) ->
    merge_stats(Objs, [basic_stats_fun(queue_stats, Tables),
                       fun (Props) ->
                               consumer_details({pget(pid, Props), '_'}, Tables)
                       end,
                       fine_stats_fun(FineSpecs, Tables),
                       augment_msg_stats_fun(Tables)]).

exchange_stats(Objs, FineSpecs, Tables) ->
    merge_stats(Objs, [fine_stats_fun(FineSpecs, Tables),
                       augment_msg_stats_fun(Tables)]).

connection_stats(Objs, Tables) ->
    merge_stats(Objs, [basic_stats_fun(connection_stats, Tables),
                       augment_msg_stats_fun(Tables)]).

channel_stats(Objs, FineSpecs, Tables) ->
    merge_stats(Objs, [basic_stats_fun(channel_stats, Tables),
                       fun (Props) ->
                               consumer_details({'_', pget(pid, Props)}, Tables)
                       end,
                       fine_stats_fun(FineSpecs, Tables),
                       augment_msg_stats_fun(Tables)]).<|MERGE_RESOLUTION|>--- conflicted
+++ resolved
@@ -295,16 +295,9 @@
                  all -> rabbit_access_control:list_vhosts();
                  _   -> rabbit_mgmt_util:vhosts(Username)
              end,
-<<<<<<< HEAD
     Qs0 = [rabbit_mgmt_format:queue(Q) || V <- VHosts,
                                           Q <- rabbit_amqqueue:list(V)],
-    Qs1 = merge_stats(Qs0, ?FINE_STATS_NONE, queue_stats, Tables),
-=======
-    Qs0 = lists:append(
-            [[rabbit_mgmt_format:queue(Q) || Q <- rabbit_amqqueue:list(V)]
-             || V <- VHosts]),
     Qs1 = basic_queue_stats(Qs0, Tables),
->>>>>>> ca625257
     Totals0 = sum(Qs1, [messages_ready, messages_unacknowledged]),
     Totals = [{messages, add(pget(messages_ready, Totals0),
                              pget(messages_unacknowledged, Totals0))}|Totals0],
@@ -567,7 +560,7 @@
 consumer_details(Pattern, Tables) ->
     Table = orddict:fetch(consumers, Tables),
     [{consumer_details,
-      [augment_msg_stats_items(Props, Tables)
+      [augment_msg_stats(Props, Tables)
        || Props <- lists:append(ets:match(Table, {Pattern, '$1'}))]}].
 
 zero_old_rates(Stats) -> [maybe_zero_rate(S) || S <- Stats].
