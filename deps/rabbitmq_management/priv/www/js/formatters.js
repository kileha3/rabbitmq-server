--- conflicted
+++ resolved
@@ -85,8 +85,9 @@
     if (obj.policy != undefined && obj.policy != '') {
         return '<abbr class="policy" title="Policy: ' +
             fmt_escape_html(obj.policy) + '">' +
-<<<<<<< HEAD
-            fmt_escape_html(obj.policy) + '</abbr> ';
+            link_policy(obj.vhost, obj.policy) + '</abbr> ';
+    } else {
+        return '';
     }
 }
 
@@ -95,11 +96,8 @@
         return '<abbr class="policy" title="Operator policy: ' +
             fmt_escape_html(obj.operator_policy) + '">' +
             fmt_escape_html(obj.operator_policy) + '</abbr> ';
-=======
-            link_policy(obj.vhost, obj.policy) + '</abbr> ';
     } else {
         return '';
->>>>>>> b8ada667
     }
 }
 
