--- conflicted
+++ resolved
@@ -640,15 +640,9 @@
 // Used for access control
 var user_tags;
 var user;
-<<<<<<< HEAD
-var ac;
-var display;
-=======
-<<<<<<< HEAD
-=======
+
 var ac = new AccessControl();
 var display = new DisplayControl();
->>>>>>> 58db6720
 
 var ui_data_model = {
   vhosts: [],
@@ -658,46 +652,6 @@
 
 // Access control
 
-<<<<<<< HEAD
-function AccessControl(user, ui_data_model) {
-  this.user = user;
-  this.user_tags = expand_user_tags(user.tags);
-  this.ui_data_model = ui_data_model;
-
-  this.isMonitoringUser = function() {
-    return this.user_tags.includes("monitoring");
-  };
-  this.isAdministratorUser = function() {
-    return this.user_tags.includes("administrator");
-  };
-  this.isPolicyMakerUser = function() {
-    return this.user_tags.includes("policymaker");
-  };
-  this.canAccessVhosts = function() {
-    return this.ui_data_model.vhosts.length > 0;
-  };
-  this.canListNodes = function() {
-    return this.isMonitoringUser() && this.ui_data_model.nodes.length > 1;
-  };
-
-};
-
-function DisplayControl(overview, ui_data_model) {
-  this.nodes = ac.canListNodes() && ui_data_model.nodes.length > 1;
-  this.vhosts = ac.canAccessVhosts();
-  this.rabbitmqVersions = false;
-  var v = '';
-  for (var i = 0; i < ui_data_model.nodes.length; i++) {
-      var v1 = fmt_rabbit_version(ui_data_model.nodes[i].applications);
-      if (v1 != 'unknown') {
-          if (v != '' && v != v1) this.rabbitmqVersions = true;
-          v = v1;
-      }
-  }
-  this.data = ui_data_model;
-
-}
-=======
 function AccessControl() {
 
   this.update = function(user, ui_data_model) {
@@ -754,8 +708,6 @@
   }
 
 }
->>>>>>> cc4fc57d0b (Fix #8276)
->>>>>>> 58db6720
 
 // Set up the above vars
 function setup_global_vars(overview) {
