--- conflicted
+++ resolved
@@ -71,14 +71,7 @@
     list_to_binary(amqp_uri:remove_credentials(binary_to_list(URI))).
 
 to_params(Upstream = #upstream{uris = URIs}, XorQ) ->
-<<<<<<< HEAD
-    random:seed(erlang:phash2([node()]),
-                erlang:monotonic_time(),
-                erlang:unique_integer()),
-    URI = lists:nth(random:uniform(length(URIs)), URIs),
-=======
     URI = lists:nth(rand_compat:uniform(length(URIs)), URIs),
->>>>>>> 8e75bb61
     {ok, Params} = amqp_uri:parse(binary_to_list(URI), vhost(XorQ)),
     XorQ1 = with_name(Upstream, vhost(Params), XorQ),
     SafeURI = remove_credentials(URI),
