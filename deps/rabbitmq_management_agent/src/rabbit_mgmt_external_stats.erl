%%   The contents of this file are subject to the Mozilla Public License
%%   Version 1.1 (the "License"); you may not use this file except in
%%   compliance with the License. You may obtain a copy of the License at
%%   http://www.mozilla.org/MPL/
%%
%%   Software distributed under the License is distributed on an "AS IS"
%%   basis, WITHOUT WARRANTY OF ANY KIND, either express or implied. See the
%%   License for the specific language governing rights and limitations
%%   under the License.
%%
%%   The Original Code is RabbitMQ Management Console.
%%
%%   The Initial Developer of the Original Code is VMware, Inc.
%%   Copyright (c) 2010-2013 VMware, Inc.  All rights reserved.
%%

-module(rabbit_mgmt_external_stats).

-behaviour(gen_server).

-export([start_link/0]).
-export([init/1, handle_call/3, handle_cast/2, handle_info/2, terminate/2,
         code_change/3]).

-export([list_registry_plugins/1]).

-include_lib("rabbit_common/include/rabbit.hrl").

-define(REFRESH_RATIO, 5000).
-define(KEYS, [name, partitions, os_pid, fd_used, fd_total,
               sockets_used, sockets_total, mem_used, mem_limit, mem_alarm,
               disk_free_limit, disk_free, disk_free_alarm,
               proc_used, proc_total, statistics_level,
               uptime, run_queue, processors, exchange_types,
               auth_mechanisms, applications, contexts]).

%%--------------------------------------------------------------------

-record(state, {fd_total}).

%%--------------------------------------------------------------------

start_link() ->
    gen_server:start_link({local, ?MODULE}, ?MODULE, [], []).

%%--------------------------------------------------------------------

get_used_fd_lsof() ->
    case os:find_executable("lsof") of
        false -> unknown;
        Path  -> Cmd = Path ++ " -d \"0-9999999\" -lna -p " ++ os:getpid(),
                 string:words(os:cmd(Cmd), $\n) - 1
    end.

get_used_fd() ->
    get_used_fd(os:type()).

get_used_fd({unix, linux}) ->
    case file:list_dir("/proc/" ++ os:getpid() ++ "/fd") of
        {ok, Files} -> length(Files);
        {error, _}  -> get_used_fd({unix, generic})
    end;

get_used_fd({unix, BSD})
  when BSD == openbsd; BSD == freebsd; BSD == netbsd ->
    Digit = fun (D) -> lists:member(D, "0123456789*") end,
    length(
      lists:filter(
        fun (Line) ->
            lists:all(Digit, (lists:nth(4, string:tokens(Line, " "))))
        end,
        string:tokens(os:cmd("fstat -p " ++ os:getpid()), "\n")));

get_used_fd({unix, _}) ->
    get_used_fd_lsof();

%% handle.exe can be obtained from
%% http://technet.microsoft.com/en-us/sysinternals/bb896655.aspx

%% Output looks like:

%% Handle v3.42
%% Copyright (C) 1997-2008 Mark Russinovich
%% Sysinternals - www.sysinternals.com
%%
%% Handle type summary:
%%   ALPC Port       : 2
%%   Desktop         : 1
%%   Directory       : 1
%%   Event           : 108
%%   File            : 25
%%   IoCompletion    : 3
%%   Key             : 7
%%   KeyedEvent      : 1
%%   Mutant          : 1
%%   Process         : 3
%%   Process         : 38
%%   Thread          : 41
%%   Timer           : 3
%%   TpWorkerFactory : 2
%%   WindowStation   : 2
%% Total handles: 238

%% Note that the "File" number appears to include network sockets too; I assume
%% that's the number we care about. Note also that if you omit "-s" you will
%% see a list of file handles *without* network sockets. If you then add "-a"
%% you will see a list of handles of various types, including network sockets
%% shown as file handles to \Device\Afd.

get_used_fd({win32, _}) ->
    Handle = os:cmd("handle.exe /accepteula -s -p " ++ os:getpid() ++
                        " 2> nul"),
    case Handle of
        [] -> install_handle_from_sysinternals;
        _  -> find_files_line(string:tokens(Handle, "\r\n"))
    end;

get_used_fd(_) ->
    unknown.

find_files_line([]) ->
    unknown;
find_files_line(["  File " ++ Rest | _T]) ->
    [Files] = string:tokens(Rest, ": "),
    list_to_integer(Files);
find_files_line([_H | T]) ->
    find_files_line(T).

-define(SAFE_CALL(Fun, NoProcFailResult),
    try
        Fun
    catch exit:{noproc, _} -> NoProcFailResult
    end).

get_disk_free_limit() -> ?SAFE_CALL(rabbit_disk_monitor:get_disk_free_limit(),
                                    disk_free_monitoring_disabled).

get_disk_free() -> ?SAFE_CALL(rabbit_disk_monitor:get_disk_free(),
                              disk_free_monitoring_disabled).

%%--------------------------------------------------------------------

infos(Items, State) -> [{Item, i(Item, State)} || Item <- Items].

i(name,            _State) -> node();
i(partitions,      _State) -> {_Node, Parts} = rabbit_node_monitor:partitions(),
                              Parts;
i(fd_used,         _State) -> get_used_fd();
i(fd_total, #state{fd_total = FdTotal}) -> FdTotal;
i(sockets_used,    _State) ->
    proplists:get_value(sockets_used, file_handle_cache:info([sockets_used]));
i(sockets_total,   _State) ->
    proplists:get_value(sockets_limit, file_handle_cache:info([sockets_limit]));
i(os_pid,          _State) -> list_to_binary(os:getpid());
i(mem_used,        _State) -> erlang:memory(total);
i(mem_limit,       _State) -> vm_memory_monitor:get_memory_limit();
i(mem_alarm,       _State) -> resource_alarm_set(memory);
i(proc_used,       _State) -> erlang:system_info(process_count);
i(proc_total,      _State) -> erlang:system_info(process_limit);
i(run_queue,       _State) -> erlang:statistics(run_queue);
i(processors,      _State) -> erlang:system_info(logical_processors);
i(disk_free_limit, _State) -> get_disk_free_limit();
i(disk_free,       _State) -> get_disk_free();
i(disk_free_alarm, _State) -> resource_alarm_set(disk);
i(contexts,        _State) -> rabbit_web_dispatch_contexts();
i(uptime, _State) ->
    {Total, _} = erlang:statistics(wall_clock),
    Total;
i(statistics_level, _State) ->
    {ok, StatsLevel} = application:get_env(rabbit, collect_statistics),
    StatsLevel;
i(exchange_types, _State) ->
    list_registry_plugins(exchange);
i(auth_mechanisms, _State) ->
    {ok, Mechanisms} = application:get_env(rabbit, auth_mechanisms),
    list_registry_plugins(
      auth_mechanism,
      fun (N) -> lists:member(list_to_atom(binary_to_list(N)), Mechanisms) end);
i(applications, _State) ->
    [format_application(A) ||
        A <- lists:keysort(1, application:which_applications(infinity))].

resource_alarm_set(Source) ->
    lists:member({{resource_limit, Source, node()},[]},
                 rabbit_alarm:get_alarms()).

list_registry_plugins(Type) ->
    list_registry_plugins(Type, fun(_) -> true end).

list_registry_plugins(Type, Fun) ->
    [registry_plugin_enabled(Module:description(), Fun) ||
        {_, Module} <- rabbit_registry:lookup_all(Type)].

registry_plugin_enabled(Desc, Fun) ->
    Desc ++ [{enabled, Fun(proplists:get_value(name, Desc))}].

format_application({Application, Description, Version}) ->
    [{name, Application},
     {description, list_to_binary(Description)},
     {version, list_to_binary(Version)}].

%%--------------------------------------------------------------------

%% This is slightly icky in that we introduce knowledge of
%% rabbit_web_dispatch, which is not a dependency. But the last thing I
%% want to do is create a rabbitmq_mochiweb_management_agent plugin.
rabbit_web_dispatch_contexts() ->
    [format_context(C) || C <- rabbit_web_dispatch_registry_list_all()].

%% For similar reasons we don't declare a dependency on
%% rabbitmq_mochiweb - so at startup there's no guarantee it will be
%% running. So we have to catch this noproc.
rabbit_web_dispatch_registry_list_all() ->
    case code:is_loaded(rabbit_web_dispatch_registry) of
        false -> [];
        _     -> try
<<<<<<< HEAD
                     apply0(rabbit_web_dispatch_registry, list_all, [])
=======
                     M = rabbit_mochiweb_registry, %% Fool xref
                     M:list_all()
>>>>>>> 274352fd
                 catch exit:{noproc, _} ->
                         []
                 end
    end.

format_context({Path, Description, Rest}) ->
    [{description, list_to_binary(Description)},
     {path,        list_to_binary("/" ++ Path)} |
     format_mochiweb_option_list(Rest)].

format_mochiweb_option_list(C) ->
    [{K, format_mochiweb_option(K, V)} || {K, V} <- C].

format_mochiweb_option(ssl_opts, V) ->
    format_mochiweb_option_list(V);
format_mochiweb_option(_K, V) when is_list(V) ->
    list_to_binary(V);
format_mochiweb_option(_K, V) ->
    V.

%%--------------------------------------------------------------------

init([]) ->
    State = #state{fd_total = file_handle_cache:ulimit()},
    {ok, emit_update(State)}.

handle_call(_Req, _From, State) ->
    {reply, unknown_request, State}.

handle_cast(_C, State) ->
    {noreply, State}.

handle_info(emit_update, State) ->
    {noreply, emit_update(State)};

handle_info(_I, State) ->
    {noreply, State}.

terminate(_, _) -> ok.

code_change(_, State, _) -> {ok, State}.

%%--------------------------------------------------------------------

emit_update(State) ->
    rabbit_event:notify(node_stats, infos(?KEYS, State)),
    erlang:send_after(?REFRESH_RATIO, self(), emit_update),
    State.<|MERGE_RESOLUTION|>--- conflicted
+++ resolved
@@ -214,12 +214,8 @@
     case code:is_loaded(rabbit_web_dispatch_registry) of
         false -> [];
         _     -> try
-<<<<<<< HEAD
-                     apply0(rabbit_web_dispatch_registry, list_all, [])
-=======
-                     M = rabbit_mochiweb_registry, %% Fool xref
+                     M = rabbit_web_dispatch_registry, %% Fool xref
                      M:list_all()
->>>>>>> 274352fd
                  catch exit:{noproc, _} ->
                          []
                  end
