PROJECT = amqp_client
VERSION ?= $(call get_app_version,src/$(PROJECT).app.src)
ifeq ($(VERSION),)
VERSION = 0.0.0
endif

# Release artifacts are put in $(PACKAGES_DIR).
PACKAGES_DIR ?= $(abspath PACKAGES)

TEST_DEPS += rabbit

DEP_PLUGINS = rabbit_common/mk/rabbitmq-dist.mk \
	      rabbit_common/mk/rabbitmq-run.mk \
	      rabbit_common/mk/rabbitmq-tools.mk

<<<<<<< HEAD
# FIXME: Remove this line once Erlang.mk's ticket #502 gets fixed
# and RabbitMQ updates it.

ERLC_OPTS ?= -Werror +debug_info +warn_export_vars +warn_shadow_vars \
	+warn_obsolete_guard # +bin_opt_info +warn_export_all +warn_missing_spec
=======
CT_OPTS += -ct_hooks cth_surefire
>>>>>>> 2072c1ef

# FIXME: Use erlang.mk patched for RabbitMQ, while waiting for PRs to be
# reviewed and merged.

ERLANG_MK_REPO = https://github.com/rabbitmq/erlang.mk.git
ERLANG_MK_COMMIT = rabbitmq-tmp

include rabbitmq-components.mk
include erlang.mk

# --------------------------------------------------------------------
# Distribution.
# --------------------------------------------------------------------

.PHONY: distribution

distribution: docs source-dist package

docs:: edoc
edoc: doc/overview.edoc

doc/overview.edoc: src/overview.edoc.in
	mkdir -p doc
	sed -e 's:%%VERSION%%:$(VERSION):g' < $< > $@

.PHONY: source-dist clean-source-dist

SOURCE_DIST_BASE ?= $(PROJECT)
SOURCE_DIST_SUFFIXES ?= tar.xz zip
SOURCE_DIST ?= $(PACKAGES_DIR)/$(SOURCE_DIST_BASE)-$(VERSION)-src

# The first source distribution file is used by packages: if the archive
# type changes, you must update all packages' Makefile.
SOURCE_DIST_FILES = $(addprefix $(SOURCE_DIST).,$(SOURCE_DIST_SUFFIXES))

.PHONY: $(SOURCE_DIST_FILES)

source-dist: $(SOURCE_DIST_FILES)
	@:

RSYNC ?= rsync
RSYNC_V_0 =
RSYNC_V_1 = -v
RSYNC_V_2 = -v
RSYNC_V = $(RSYNC_V_$(V))
RSYNC_FLAGS += -a $(RSYNC_V)		\
	       --exclude '.sw?' --exclude '.*.sw?'	\
	       --exclude '*.beam'			\
	       --exclude '*.pyc'			\
	       --exclude '.git*'			\
	       --exclude '.hg*'				\
	       --exclude '.travis.yml'			\
	       --exclude '$(notdir $(ERLANG_MK_TMP))'	\
	       --exclude 'ebin'				\
	       --exclude 'erl_crash.dump'		\
	       --exclude 'deps/'			\
	       --exclude '$(notdir $(DEPS_DIR))/'	\
	       --exclude 'doc/'				\
	       --exclude 'plugins/'			\
	       --exclude '$(notdir $(DIST_DIR))/'	\
	       --exclude '/$(notdir $(PACKAGES_DIR))/'	\
	       --delete					\
	       --delete-excluded

TAR ?= tar
TAR_V_0 =
TAR_V_1 = -v
TAR_V_2 = -v
TAR_V = $(TAR_V_$(V))

GZIP ?= gzip
BZIP2 ?= bzip2
XZ ?= xz

ZIP ?= zip
ZIP_V_0 = -q
ZIP_V_1 =
ZIP_V_2 =
ZIP_V = $(ZIP_V_$(V))

.PHONY: $(SOURCE_DIST)

$(SOURCE_DIST): $(ERLANG_MK_RECURSIVE_DEPS_LIST)
	$(verbose) mkdir -p $(dir $@)
	$(gen_verbose) $(RSYNC) $(RSYNC_FLAGS) ./ $@/
	$(verbose) sed -E -i.bak \
		-e 's/[{]vsn[[:blank:]]*,[^}]+}/{vsn, "$(VERSION)"}/' \
		$@/src/$(PROJECT).app.src && \
		rm $@/src/$(PROJECT).app.src.bak
	$(verbose) for dep in $$(cat $(ERLANG_MK_RECURSIVE_DEPS_LIST) | grep -v '/$(PROJECT)$$' | LC_COLLATE=C sort); do \
		$(RSYNC) $(RSYNC_FLAGS) \
		 $$dep \
		 $@/deps; \
		if test -f $@/deps/$$(basename $$dep)/erlang.mk && \
		   test "$$(wc -l $@/deps/$$(basename $$dep)/erlang.mk | awk '{print $$1;}')" = "1" && \
		   grep -qs -E "^[[:blank:]]*include[[:blank:]]+(erlang\.mk|.*/erlang\.mk)$$" $@/deps/$$(basename $$dep)/erlang.mk; then \
			echo "include ../../erlang.mk" > $@/deps/$$(basename $$dep)/erlang.mk; \
		fi; \
		sed -E -i.bak "s|^[[:blank:]]*include[[:blank:]]+\.\./.*erlang.mk$$|include ../../erlang.mk|" \
		 $@/deps/$$(basename $$dep)/Makefile && \
		rm $@/deps/$$(basename $$dep)/Makefile.bak; \
	done
	$(verbose) for file in $$(find $@ -name '*.app.src'); do \
		sed -E -i.bak -e 's/[{]vsn[[:blank:]]*,[[:blank:]]*""[[:blank:]]*}/{vsn, "$(VERSION)"}/' $$file; \
		rm $$file.bak; \
	done
	$(verbose) echo "$(PROJECT) $$(git rev-parse HEAD) $$(git describe --tags --exact-match 2>/dev/null || git symbolic-ref -q --short HEAD)" > $@/git-revisions.txt
	$(verbose) for dep in $$(cat $(ERLANG_MK_RECURSIVE_DEPS_LIST)); do \
		(cd $$dep; echo "$$(basename "$$dep") $$(git rev-parse HEAD) $$(git describe --tags --exact-match 2>/dev/null || git symbolic-ref -q --short HEAD)") >> $@/git-revisions.txt; \
	done
	$(verbose) rm $@/README.in
	$(verbose) cp README.in $@/README
	$(verbose) cat "$(BUILD_DOC)" >> $@/README

# TODO: Fix file timestamps to have reproducible source archives.
# $(verbose) find $@ -not -name 'git-revisions.txt' -print0 | xargs -0 touch -r $@/git-revisions.txt

$(SOURCE_DIST).tar.gz: $(SOURCE_DIST)
	$(gen_verbose) cd $(dir $(SOURCE_DIST)) && \
		find $(notdir $(SOURCE_DIST)) -print0 | LC_COLLATE=C sort -z | \
		xargs -0 $(TAR) $(TAR_V) --no-recursion -cf - | \
		$(GZIP) --best > $@

$(SOURCE_DIST).tar.bz2: $(SOURCE_DIST)
	$(gen_verbose) cd $(dir $(SOURCE_DIST)) && \
		find $(notdir $(SOURCE_DIST)) -print0 | LC_COLLATE=C sort -z | \
		xargs -0 $(TAR) $(TAR_V) --no-recursion -cf - | \
		$(BZIP2) > $@

$(SOURCE_DIST).tar.xz: $(SOURCE_DIST)
	$(gen_verbose) cd $(dir $(SOURCE_DIST)) && \
		find $(notdir $(SOURCE_DIST)) -print0 | LC_COLLATE=C sort -z | \
		xargs -0 $(TAR) $(TAR_V) --no-recursion -cf - | \
		$(XZ) > $@

$(SOURCE_DIST).zip: $(SOURCE_DIST)
	$(verbose) rm -f $@
	$(gen_verbose) cd $(dir $(SOURCE_DIST)) && \
		find $(notdir $(SOURCE_DIST)) -print0 | LC_COLLATE=C sort -z | \
		xargs -0 $(ZIP) $(ZIP_V) $@

clean:: clean-source-dist

clean-source-dist:
	$(gen_verbose) rm -rf -- $(SOURCE_DIST_BASE)-*

package: dist
	cp $(DIST_DIR)/*.ez $(PACKAGES_DIR)<|MERGE_RESOLUTION|>--- conflicted
+++ resolved
@@ -13,15 +13,13 @@
 	      rabbit_common/mk/rabbitmq-run.mk \
 	      rabbit_common/mk/rabbitmq-tools.mk
 
-<<<<<<< HEAD
+CT_OPTS += -ct_hooks cth_surefire
+
 # FIXME: Remove this line once Erlang.mk's ticket #502 gets fixed
 # and RabbitMQ updates it.
 
 ERLC_OPTS ?= -Werror +debug_info +warn_export_vars +warn_shadow_vars \
 	+warn_obsolete_guard # +bin_opt_info +warn_export_all +warn_missing_spec
-=======
-CT_OPTS += -ct_hooks cth_surefire
->>>>>>> 2072c1ef
 
 # FIXME: Use erlang.mk patched for RabbitMQ, while waiting for PRs to be
 # reviewed and merged.
