%%   The contents of this file are subject to the Mozilla Public License
%%   Version 1.1 (the "License"); you may not use this file except in
%%   compliance with the License. You may obtain a copy of the License at
%%   http://www.mozilla.org/MPL/
%%
%%   Software distributed under the License is distributed on an "AS IS"
%%   basis, WITHOUT WARRANTY OF ANY KIND, either express or implied. See the
%%   License for the specific language governing rights and limitations
%%   under the License.
%%
%%   The Original Code is the RabbitMQ Erlang Client.
%%
%%   The Initial Developers of the Original Code are LShift Ltd.,
%%   Cohesive Financial Technologies LLC., and Rabbit Technologies Ltd.
%%
%%   Portions created by LShift Ltd., Cohesive Financial
%%   Technologies LLC., and Rabbit Technologies Ltd. are Copyright (C)
%%   2007 LShift Ltd., Cohesive Financial Technologies LLC., and Rabbit
%%   Technologies Ltd.;
%%
%%   All Rights Reserved.
%%
%%   Contributor(s): Ben Hood <0x6e6562@gmail.com>.

%% @doc This module is responsible for maintaining a connection to an AMQP
%% broker and manages channels within the connection. This module is used to
%% open and close connections to the broker as well as creating new channels
%% within a connection.<br/>
%% The connections and channels created by this module are supervised under
%% amqp_client's supervision tree. Please note that connections and channels
%% do not get restarted automatically by the supervision tree in the case of a
%% failure. If you need robust connections and channels, we recommend you use
%% Erlang monitors on the returned connection and channel PID.
-module(amqp_connection).

-include("amqp_client.hrl").

-export([open_channel/1, open_channel/2]).
-export([start/1, start/2]).
-export([close/1, close/3]).
-export([info/2, info_keys/1, info_keys/0]).

-define(COMMON_INFO_KEYS,
        [server_properties, is_closing, amqp_params, num_channels]).

%%---------------------------------------------------------------------------
%% Type Definitions
%%---------------------------------------------------------------------------

%% @type amqp_params() = #amqp_params{}.
%% As defined in amqp_client.hrl. It contains the following fields:
%% <ul>
%% <li>username :: binary() - The name of a user registered with the broker, 
%%     defaults to &lt;&lt;guest"&gt;&gt;</li>
%% <li>password :: binary() - The user's password, defaults to 
%%     &lt;&lt;"guest"&gt;&gt;</li>
%% <li>virtual_host :: binary() - The name of a virtual host in the broker,
%%     defaults to &lt;&lt;"/"&gt;&gt;</li>
%% <li>host :: string() - The hostname of the broker,
%%     defaults to "localhost"</li>
%% <li>port :: integer() - The port the broker is listening on,
%%     defaults to 5672</li>
%% <li>channel_max :: non_neg_integer() - The channel_max handshake parameter,
%%     defaults to 0</li>
%% <li>frame_max :: non_neg_integer() - The frame_max handshake parameter,
%%     defaults to 0</li>
%% <li>heartbeat :: non_neg_integer() - The hearbeat interval in seconds,
%%     defaults to 0 (turned off)</li>
%% <li>ssl_options :: term() - The second parameter to be used with the
%%     ssl:connect/2 function, defaults to 'none'</li>
%% <li>client_properties :: [{binary(), atom(), binary()}] - A list of extra
%%     client properties to be sent to the server, defaults to []</li>
%% </ul>

%%---------------------------------------------------------------------------
%% Starting a connection
%%---------------------------------------------------------------------------

%% @spec (Type) -> {ok, Connection} | {error, Error}
%% where
%%     Type = network | direct
%%     Connection = pid()
%% @doc Starts a connection to an AMQP server. Use network type to connect
%% to a remote AMQP server - default connection settings are used, meaning that
%% the server is expected to be at localhost:5672, with a vhost of "/"
%% authorising a user guest/guest. Use direct type for a direct connection to
%% a RabbitMQ server, assuming that the server is running in the same process
%% space, and with a default set of amqp_params. If a different host, port,
%% vhost or credential set is required, start/2 should be used.
start(Type) ->
    start(Type, #amqp_params{}).

%% @spec (Type, amqp_params()) -> {ok, Connection} | {error, Error}
%% where
%%      Type = network | direct
%%      Connection = pid()
%% @doc Starts a connection to an AMQP server. Use network type to connect
%% to a remote AMQP server or direct type for a direct connection to
%% a RabbitMQ server, assuming that the server is running in the same process
%% space.
start(Type, AmqpParams) ->
    {ok, _Sup, Connection} = amqp_connection_sup:start_link(Type, AmqpParams),
    Module = case Type of direct  -> amqp_direct_connection;
                          network -> amqp_network_connection
             end,
    try Module:connect(Connection) of
        ok -> {ok, Connection}
    catch
        exit:{Reason = {protocol_version_mismatch, _, _}, _} ->
            {error, Reason};
        exit:Reason ->
            {error, {auth_failure_likely, Reason}}
    end.

%%---------------------------------------------------------------------------
%% Commands
%%---------------------------------------------------------------------------

%% @doc Invokes open_channel(ConnectionPid, none). 
%% Opens a channel without having to specify a channel number.
open_channel(ConnectionPid) ->
    open_channel(ConnectionPid, none).

<<<<<<< HEAD
%% @spec (ConnectionPid, ChannelNumber) -> {ok, ChannelPid} | {error, term()}
%% where
%%      ChannelNumber = integer() | 'none'
=======
%% @spec (ConnectionPid, ChannelNumber) -> {ok, ChannelPid} | {error, Error}
%% where
%%      ChannelNumber = pos_integer() | 'none'
>>>>>>> d0641aef
%%      ConnectionPid = pid()
%%      ChannelPid = pid()
%% @doc Opens an AMQP channel.<br/>
%% This function assumes that an AMQP connection (networked or direct)
%% has already been successfully established.<br/>
%% ChannelNumber must be less than or equal to the negotiated max_channel value,
%% or less than or equal to ?MAX_CHANNEL_NUMBER if the negotiated max_channel
%% value is 0.<br/>
%% In the direct connection, max_channel is always 0.
open_channel(ConnectionPid, ChannelNumber) ->
    case command(ConnectionPid, {open_channel, ChannelNumber}) of
        {ok, ChannelPid} ->
            case amqp_channel:call(ChannelPid, #'channel.open'{}) of
                #'channel.open_ok'{} -> {ok, ChannelPid};
                Error                -> Error
            end;
        Error ->
            Error
    end.

<<<<<<< HEAD
%% @spec (ConnectionPid) -> ok | Error
%% where
%%      ConnectionPid = pid()
%% @doc Closes the channel, invokes close(Channel, 200, &lt;&lt;"Goodbye"&gt;&gt;).
=======
%% @doc Invokes close(ConnectionPid, 200, &lt;&lt;"Goodbye"&gt;&gt;).
>>>>>>> d0641aef
close(ConnectionPid) ->
    close(ConnectionPid, 200, <<"Goodbye">>).

%% @spec (ConnectionPid, Code, Text) -> ok | closing
%% where
%%      ConnectionPid = pid()
%%      Code = integer()
%%      Text = binary()
%% @doc Closes the AMQP connection, allowing the caller to set the reply
%% code and text.
close(ConnectionPid, Code, Text) -> 
    Close = #'connection.close'{reply_text =  Text,
                                reply_code = Code,
                                class_id   = 0,
                                method_id  = 0},
    command(ConnectionPid, {close, Close}).

%%---------------------------------------------------------------------------
%% Other functions
%%---------------------------------------------------------------------------

%% @spec (ConnectionPid, Items) -> ResultList
%% where
%%      ConnectionPid = pid()
%%      Items = [Item]
%%      ResultList = [{Item, Result}]
%%      Item = atom()
%%      Result = term()
%% @doc Returns information about the connection, as specified by the Items
%% list. Item may be any atom returned by info_keys/1:
%%      server_properties - returns the server_properties fiels sent by the
%%          server while establishing the connection
%%      is_closing - returns true if the connection is in the process of closing
%%          and false otherwise
%%      amqp_params - returns the #amqp_params{} structure used to start the
%%          connection
%%      num_channels - returns the number of channels currently open under the
%%          connection (excluding channel 0)
%%      channel_max - returns the channel_max value negotiated with the server
%%          (only for the network connection)
%%      heartbeat - returns the heartbeat value negotiated with the server
%%          (only for the network connection)
%%      sock - returns the socket for the network connection (for use with
%%             e.g. inet:sockname/1)
%%          (only for the network connection)
%%      any other value - throws an exception
info(ConnectionPid, Items) ->
    gen_server:call(ConnectionPid, {info, Items}, infinity).

%% @spec (ConnectionPid) -> Items
%% where
%%      ConnectionPid = pid()
%%      Items = [Item]
%%      Item = atom()
%% @doc Returns a list of atoms that can be used in conjunction with info/2.
%% Note that the list differs from a type of connection to another (network vs.
%% direct). Use info_keys/0 to get a list of info keys that can be used for
%% any connection.
info_keys(ConnectionPid) ->
    gen_server:call(ConnectionPid, info_keys, infinity).

%% @spec () -> Items
%% where
%%      Items = [Item]
%%      Item = atom()
%% @doc Returns a list of atoms that can be used in conjunction with info/2.
%% These are general info keys, which can be used in any type of connection.
%% Other info keys may exist for a specific type. To get the full list of
%% atoms that can be used for a certain connection, use info_keys/1.
info_keys() ->
    ?COMMON_INFO_KEYS.

%%---------------------------------------------------------------------------
%% Internal plumbing
%%---------------------------------------------------------------------------

command(ConnectionPid, Command) ->
    gen_server:call(ConnectionPid, {command, Command}, infinity).<|MERGE_RESOLUTION|>--- conflicted
+++ resolved
@@ -121,15 +121,9 @@
 open_channel(ConnectionPid) ->
     open_channel(ConnectionPid, none).
 
-<<<<<<< HEAD
-%% @spec (ConnectionPid, ChannelNumber) -> {ok, ChannelPid} | {error, term()}
-%% where
-%%      ChannelNumber = integer() | 'none'
-=======
 %% @spec (ConnectionPid, ChannelNumber) -> {ok, ChannelPid} | {error, Error}
 %% where
 %%      ChannelNumber = pos_integer() | 'none'
->>>>>>> d0641aef
 %%      ConnectionPid = pid()
 %%      ChannelPid = pid()
 %% @doc Opens an AMQP channel.<br/>
@@ -150,14 +144,10 @@
             Error
     end.
 
-<<<<<<< HEAD
 %% @spec (ConnectionPid) -> ok | Error
 %% where
 %%      ConnectionPid = pid()
 %% @doc Closes the channel, invokes close(Channel, 200, &lt;&lt;"Goodbye"&gt;&gt;).
-=======
-%% @doc Invokes close(ConnectionPid, 200, &lt;&lt;"Goodbye"&gt;&gt;).
->>>>>>> d0641aef
 close(ConnectionPid) ->
     close(ConnectionPid, 200, <<"Goodbye">>).
 
