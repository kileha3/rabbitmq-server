--- conflicted
+++ resolved
@@ -44,22 +44,14 @@
                                             [Type]},
                           intrinsic, infinity, supervisor,
                           [amqp_channel_sup_sup]}),
-<<<<<<< HEAD
-    start_connection(Sup, Type, AmqpParams,
-                     start_infrastructure_fun(Sup, Type, ChSupSup)),
-    {ok, Sup}.
+    {ok, Connection} = start_connection(Sup, Type, AmqpParams,
+                           start_infrastructure_fun(Sup, Type, ChSupSup)),
+    {ok, Sup, Connection}.
     
-=======
-    {ok, Connection} = start_connection(Sup, Type, AmqpParams, ChSupSup,
-                                        start_infrastructure_fun(Sup, Type)),
-    {ok, Sup, Connection}.
-
->>>>>>> d0641aef
 %%---------------------------------------------------------------------------
 %% Internal plumbing
 %%---------------------------------------------------------------------------
 
-<<<<<<< HEAD
 start_connection(Sup, network, AmqpParams, SIF) ->
     {ok, _} = supervisor2:start_child(Sup,
                   {connection, {amqp_network_connection, start_link,
@@ -75,68 +67,25 @@
     fun(Sock) ->
         Connection = self(),
         {ok, ChMgr} = start_channels_manager(Sup, Connection, ChSupSup),
-        {ok, CTSup} = supervisor2:start_child(Sup,
-                          {connection_type_sup, {amqp_connection_type_sup,
-                                                 start_link_network,
-                                                 [Sock, Connection, ChMgr]},
-                           transient, infinity, supervisor,
-                           [amqp_connection_type_sup]}),
-        [MainReader] = supervisor2:find_child(CTSup, main_reader),
-        [Framing] = supervisor2:find_child(CTSup, framing),
-        [Writer] = supervisor2:find_child(CTSup, writer),
-        {ChMgr, MainReader, Framing, Writer,
-         amqp_connection_type_sup:start_heartbeat_fun(CTSup)}
+        {ok, CTSup, {MainReader, Framing, Writer}} =
+            supervisor2:start_child(Sup,
+              {connection_type_sup, {amqp_connection_type_sup,
+                                     start_link_network,
+                                     [Sock, Connection, ChMgr]},
+               transient, infinity, supervisor, [amqp_connection_type_sup]}),
+        {ok, {ChMgr, MainReader, Framing, Writer,
+              amqp_connection_type_sup:start_heartbeat_fun(CTSup)}}
     end;
 start_infrastructure_fun(Sup, direct, ChSupSup) ->
     fun() ->
         Connection = self(),
         {ok, ChMgr} = start_channels_manager(Sup, Connection, ChSupSup),
-        {ok, CTSup} = supervisor2:start_child(Sup,
-                          {connection_type_sup, {amqp_connection_type_sup,
-                                                 start_link_direct, []},
-                           transient, infinity, supervisor,
-                           [amqp_connection_type_sup]}),
-        [Collector] = supervisor2:find_child(CTSup, collector),
-        {ChMgr, Collector}
-=======
-start_connection(Sup, network, AmqpParams, ChSupSup, SIF) ->
-    {ok, _} = supervisor2:start_child(
-                Sup,
-                {connection, {amqp_network_connection, start_link,
-                              [AmqpParams, ChSupSup, SIF]},
-                 intrinsic, brutal_kill, worker, [amqp_network_connection]});
-start_connection(Sup, direct, AmqpParams, ChSupSup, SIF) ->
-    {ok, _} = supervisor2:start_child(
-                Sup,
-                {connection, {amqp_direct_connection, start_link,
-                              [AmqpParams, ChSupSup, SIF]},
-                 intrinsic, brutal_kill, worker, [amqp_direct_connection]}).
-
-start_infrastructure_fun(Sup, network) ->
-    fun (Sock) ->
-            Connection = self(),
-            {ok, CTSup, {MainReader, Framing, Writer}} =
-                supervisor2:start_child(
-                  Sup,
-                  {connection_type_sup,
-                   {amqp_connection_type_sup, start_link_network,
-                    [Sock, Connection]},
-                   intrinsic, infinity, supervisor,
-                   [amqp_connection_type_sup]}),
-            {ok, {MainReader, Framing, Writer,
-                  amqp_connection_type_sup:start_heartbeat_fun(CTSup)}}
-    end;
-start_infrastructure_fun(Sup, direct) ->
-    fun () ->
-            {ok, _CTSup, Collector} =
-                supervisor2:start_child(
-                  Sup,
-                  {connection_type_sup,
-                   {amqp_connection_type_sup, start_link_direct, []},
-                   intrinsic, infinity, supervisor,
-                   [amqp_connection_type_sup]}),
-            {ok, Collector}
->>>>>>> d0641aef
+        {ok, _CTSup, Collector} =
+            supervisor2:start_child(Sup,
+              {connection_type_sup, {amqp_connection_type_sup,
+                                     start_link_direct, []},
+               transient, infinity, supervisor, [amqp_connection_type_sup]}),
+        {ok, {ChMgr, Collector}}
     end.
 
 start_channels_manager(Sup, Connection, ChSupSup) ->
