# vim:sw=2:et:

sudo: false
language: erlang
notifications:
  email:
    - alerts@rabbitmq.com
addons:
  apt:
    sources:
      - sourceline: deb https://packages.erlang-solutions.com/ubuntu trusty contrib
        key_url: https://packages.erlang-solutions.com/ubuntu/erlang_solutions.asc
      - sourceline: deb [arch=amd64] https://packages.microsoft.com/repos/microsoft-ubuntu-trusty-prod trusty main
        key_url: https://packages.microsoft.com/keys/microsoft.asc
    packages:
<<<<<<< HEAD
      # Use Elixir from Erlang Solutions. The provided Elixir is
      # installed with kiex but is old. We also can't use kiex to
      # install a newer one because of GitHub API rate limiting.
      - elixir=1.4.5-1
=======
      - awscli
>>>>>>> 1a60f885
      - dotnet-sdk-2.0.0
      - maven
cache:
  apt: true
env:
  global:
    - secure: hsWxOPcSAXQU9CKQSh829aPLt7oFim8lYVPMSfR0GH0JsnxWgayk2w3tyAblOJqpXTKPqYb+TfyeTOc+QQM8pcEtvi5jtr+GAqovI3UkXpR08J5ImVZVf3sfD4s92uoRjw0u8ift/qZxpDLpdDCKJibe3hRMxlvo5LQ5kCkNGFs=
    - secure: D2xypqCxIxyhX2/PtXhiWa8kZF9itwhvDK3mxEI+67AM8zJBtrIlIcHifnFMM1RDjFzuBWq5t0BAbyuAGUw0EcjOnc3xW01N/ZG4DaHgXjurDSY0rCfkYLHltFjxJTbx2bH6nmgjdKYRb4W9hQJVcB7vtd1g7kVlzYkNevz4Sfk=

otp_release:
  - "19.3"
  - "20.1"

before_script:
  # The checkout made by Travis is a "detached HEAD" and branches
  # information is missing. Our Erlang.mk's git_rmq fetch method relies
  # on it, so we need to restore it.
  #
  # We simply fetch master and, if it exists, stable branches. A branch
  # is created, pointing to the detached HEAD.
  - |
    git checkout -B "${TRAVIS_TAG:-${TRAVIS_BRANCH}}"
    git remote add upstream https://github.com/$TRAVIS_REPO_SLUG.git
    git fetch upstream stable:stable || :
    git fetch upstream master:master || :
  # Make sure we use Elixir from Erlang Solutions and not kiex.
  - |
    echo YES | kiex implode
    elixir --version
    elixir --version | grep -q 'Elixir 1.4.5'

script:
  - make xref
  - make tests

after_failure:
  - |
    cd "$TRAVIS_BUILD_DIR"
    if test -d logs && test "$AWS_ACCESS_KEY_ID" && test "$AWS_SECRET_ACCESS_KEY"; then
      archive_name="$(basename "$TRAVIS_REPO_SLUG")-$TRAVIS_JOB_NUMBER"

      tar -c --transform "s/^logs/${archive_name}/" -f - logs | \
        xz > "${archive_name}.tar.xz"

      aws s3 cp "${archive_name}.tar.xz" s3://server-release-pipeline/travis-ci-logs/ \
        --region eu-west-1 \
        --acl public-read
    fi<|MERGE_RESOLUTION|>--- conflicted
+++ resolved
@@ -13,15 +13,12 @@
       - sourceline: deb [arch=amd64] https://packages.microsoft.com/repos/microsoft-ubuntu-trusty-prod trusty main
         key_url: https://packages.microsoft.com/keys/microsoft.asc
     packages:
-<<<<<<< HEAD
+      - awscli
+      - dotnet-sdk-2.0.0
       # Use Elixir from Erlang Solutions. The provided Elixir is
       # installed with kiex but is old. We also can't use kiex to
       # install a newer one because of GitHub API rate limiting.
       - elixir=1.4.5-1
-=======
-      - awscli
->>>>>>> 1a60f885
-      - dotnet-sdk-2.0.0
       - maven
 cache:
   apt: true
