--- conflicted
+++ resolved
@@ -84,12 +84,8 @@
   end
 
   test "run: an unreachable node throws a badrpc" do
-<<<<<<< HEAD
-    assert match?({:badrpc, _}, @command.run([@key], %{node: :jake@thedog, vhost: @vhost, timeout: 200}))
-=======
     opts = %{node: :jake@thedog, vhost: "/", timeout: 200}
     assert match?({:badrpc, _}, @command.run([@key], opts))
->>>>>>> 66d6cf11
   end
 
 
