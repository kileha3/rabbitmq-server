## The contents of this file are subject to the Mozilla Public License
## Version 1.1 (the "License"); you may not use this file except in
## compliance with the License. You may obtain a copy of the License
## at http://www.mozilla.org/MPL/
##
## Software distributed under the License is distributed on an "AS IS"
## basis, WITHOUT WARRANTY OF ANY KIND, either express or implied. See
## the License for the specific language governing rights and
## limitations under the License.
##
## The Original Code is RabbitMQ.
##
## The Initial Developer of the Original Code is GoPivotal, Inc.
## Copyright (c) 2007-2016 Pivotal Software, Inc.  All rights reserved.


defmodule RabbitMQCtl do
  import Parser
  import Helpers
  import ExitCodes

  def main(unparsed_command) do
    :net_kernel.start([:rabbitmqctl, :shortnames])

<<<<<<< HEAD
    {parsed_cmd, options} = parse(unparsed_command)

    case Helpers.is_command? parsed_cmd do
      false -> HelpCommand.run |> handle_exit(exit_usage)
      true  -> options
               |> merge_defaults_defaults
               |> run_command(parsed_cmd)
               |> StandardCodes.map_to_standard_code
               |> print_standard_messages(unparsed_command)
               |> handle_exit
=======
    {parsed_cmd, options, invalid} = parse(unparsed_command)
    case {Helpers.is_command?(parsed_cmd), invalid} do
      {false, _}  -> HelpCommand.run |> handle_exit(exit_usage);
      {_, [_|_]}  -> print_standard_messages({:bad_option, invalid}, unparsed_command)
                     |> handle_exit
      {true, []}  -> options
                     |> autofill_defaults
                     |> run_command(parsed_cmd)
                     |> StandardCodes.map_to_standard_code
                     |> print_standard_messages(unparsed_command)
                     |> handle_exit
>>>>>>> 228722f9
    end
  end

  def merge_defaults_defaults(%{} = options) do
    options
    |> merge_defaults_node
    |> merge_defaults_timeout
  end

  defp merge_defaults_node(%{} = opts), do: Map.merge(%{node: get_rabbit_hostname}, opts)

  defp merge_defaults_timeout(%{} = opts), do: Map.merge(%{timeout: :infinity}, opts)

  defp run_command(_, []), do: HelpCommand.run
  defp run_command(options, [command_name | arguments]) do
    with_command(command_name,
        fn(command) ->
            case invalid_flags(command, options) do
              [] ->  
                case command.validate(arguments, options) do
                  :ok ->
                    {arguments, options} = command.merge_defaults(arguments, options)
                    print_banner(command, arguments, options)
                    Helpers.connect_to_rabbitmq(options[:node])
                    execute_command(command, arguments, options)
                  err -> err
                end
              result  ->  {:bad_option, result}
            end
        end)
  end

  defp with_command(command_name, fun) do
    command = Helpers.commands[command_name]
    if implements_command_behaviour?(command) do
        fun.(command)
    else
        IO.puts "Error: #{command} module should implement CommandBehaviour"
        HelpCommand.run() |> handle_exit(exit_usage)
    end
  end

  defp print_banner(command, args, opts) do
    command.banner(args, opts) |> IO.inspect
  end

  defp execute_command(command, arguments, options) do
    command.run(arguments, options)
  end

  defp implements_command_behaviour?(module) do
    [CommandBehaviour] === module.module_info(:attributes)[:behaviour]
  end

  defp print_standard_messages({:badrpc, :nodedown} = result, unparsed_command) do
    {_, options, _} = parse(unparsed_command)

    IO.puts "Error: unable to connect to node '#{options[:node]}': nodedown"
    result
  end

  defp print_standard_messages({:badrpc, :timeout} = result, unparsed_command) do
    {_, options, _} = parse(unparsed_command)

    IO.puts "Error: {timeout, #{options[:timeout]}}"
    result
  end

<<<<<<< HEAD
=======
  defp print_standard_messages({:too_many_args, _} = result, unparsed_command) do
    {[cmd | _], _, _} = parse(unparsed_command)

    IO.puts "Error: too many arguments."
    IO.puts "Given:\n\t#{unparsed_command |> Enum.join(" ")}"
    IO.puts "Usage:\n#{cmd |> HelpCommand.command_usage}"
    result
  end

  defp print_standard_messages({:not_enough_args, _} = result, unparsed_command) do
    {[cmd | _], _, _} = parse(unparsed_command)

    IO.puts "Error: not enough arguments."
    IO.puts "Given:\n\t#{unparsed_command |> Enum.join(" ")}"
    IO.puts "Usage:\n#{cmd |> HelpCommand.command_usage}"
    result
  end

>>>>>>> 228722f9
  defp print_standard_messages({:refused, user, _, _} = result, _) do
    IO.puts "Error: failed to authenticate user \"#{user}\""
    result
  end

  defp print_standard_messages({:bad_option, _} = result, unparsed_command) do
    {[cmd | _], _, _} = parse(unparsed_command)

    IO.puts "Error: invalid options for this command."
    IO.puts "Given:\n\t#{unparsed_command |> Enum.join(" ")}"
    IO.puts "Usage:\n#{cmd |> HelpCommand.command_usage}"
    result
  end

  defp print_standard_messages({:validation_failure, err_detail} = result, unparsed_command) do
    {[command|_], _} = parse(unparsed_command)
    err = format_validation_error(err_detail)#todo format error detail better
    IO.puts "Error: #{err}"
    IO.puts "Given:\n\t#{unparsed_command |> Enum.join(" ")}"
    IO.puts "Usage:\n#{command |> HelpCommand.command_usage}"
    result
  end

  defp print_standard_messages(result, _) do
    result
  end

  defp format_validation_error(:not_enough_args), do: "not enough arguments."
  defp format_validation_error({:not_enough_args, detail}), do: "not enough arguments. #{detail}"
  defp format_validation_error(:too_many_args), do: "too many arguments."
  defp format_validation_error({:too_many_args, detail}), do: "too many arguments. #{detail}"
  defp format_validation_error(:bad_argument), do: "Bad argument."
  defp format_validation_error({:bad_argument, detail}), do: "Bad argument. #{detail}"
  defp format_validation_error(err), do: inspect err

  defp handle_exit({:validation_failure, :not_enough_args}), do: exit_program(exit_usage)
  defp handle_exit({:validation_failure, :too_many_args}), do: exit_program(exit_usage)
  defp handle_exit({:validation_failure, {:not_enough_args, _}}), do: exit_program(exit_usage)
  defp handle_exit({:validation_failure, {:too_many_args, _}}), do: exit_program(exit_usage)
  defp handle_exit({:validation_failure, {:bad_argument, _}}), do: exit_program(exit_dataerr)
  defp handle_exit({:validation_failure, :bad_argument}), do: exit_program(exit_dataerr)
  defp handle_exit({:validation_failure, _}), do: exit_program(exit_usage)
  defp handle_exit({:bad_option, _}), do: exit_program(exit_usage)
  defp handle_exit({:badrpc, :timeout}), do: exit_program(exit_tempfail)
  defp handle_exit({:badrpc, :nodedown}), do: exit_program(exit_unavailable)
  defp handle_exit({:refused, _, _, _}), do: exit_program(exit_dataerr)
  defp handle_exit({:error, _}), do: exit_program(exit_software)
  defp handle_exit(:ok), do: handle_exit(:ok, exit_ok)
  defp handle_exit({:ok, result}), do: handle_exit({:ok, result}, exit_ok)
  defp handle_exit(result) when is_list(result), do: handle_exit({:ok, result}, exit_ok)
  defp handle_exit(:ok, code), do: exit_program(code)
  defp handle_exit({:ok, result}, code) do
    case Enumerable.impl_for(result) do
      nil -> IO.inspect result;
      _   -> result |> Stream.map(&IO.inspect/1) |> Stream.run
    end
    exit_program(code)
  end

  defp invalid_flags(command, opts) do
    Map.keys(opts) -- (command.flags ++ Helpers.global_flags)
  end

  defp exit_program(code) do
    :net_kernel.stop
    exit({:shutdown, code})
  end
end<|MERGE_RESOLUTION|>--- conflicted
+++ resolved
@@ -22,30 +22,17 @@
   def main(unparsed_command) do
     :net_kernel.start([:rabbitmqctl, :shortnames])
 
-<<<<<<< HEAD
-    {parsed_cmd, options} = parse(unparsed_command)
-
-    case Helpers.is_command? parsed_cmd do
-      false -> HelpCommand.run |> handle_exit(exit_usage)
-      true  -> options
-               |> merge_defaults_defaults
-               |> run_command(parsed_cmd)
-               |> StandardCodes.map_to_standard_code
-               |> print_standard_messages(unparsed_command)
-               |> handle_exit
-=======
     {parsed_cmd, options, invalid} = parse(unparsed_command)
     case {Helpers.is_command?(parsed_cmd), invalid} do
       {false, _}  -> HelpCommand.run |> handle_exit(exit_usage);
       {_, [_|_]}  -> print_standard_messages({:bad_option, invalid}, unparsed_command)
                      |> handle_exit
       {true, []}  -> options
-                     |> autofill_defaults
+                     |> merge_defaults_defaults
                      |> run_command(parsed_cmd)
                      |> StandardCodes.map_to_standard_code
                      |> print_standard_messages(unparsed_command)
                      |> handle_exit
->>>>>>> 228722f9
     end
   end
 
@@ -114,8 +101,6 @@
     result
   end
 
-<<<<<<< HEAD
-=======
   defp print_standard_messages({:too_many_args, _} = result, unparsed_command) do
     {[cmd | _], _, _} = parse(unparsed_command)
 
@@ -134,7 +119,6 @@
     result
   end
 
->>>>>>> 228722f9
   defp print_standard_messages({:refused, user, _, _} = result, _) do
     IO.puts "Error: failed to authenticate user \"#{user}\""
     result
@@ -150,7 +134,7 @@
   end
 
   defp print_standard_messages({:validation_failure, err_detail} = result, unparsed_command) do
-    {[command|_], _} = parse(unparsed_command)
+    {[command|_], _, _} = parse(unparsed_command)
     err = format_validation_error(err_detail)#todo format error detail better
     IO.puts "Error: #{err}"
     IO.puts "Given:\n\t#{unparsed_command |> Enum.join(" ")}"
