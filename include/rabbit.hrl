--- conflicted
+++ resolved
@@ -110,12 +110,7 @@
 -type(exchange() ::
       #exchange{name        :: exchange_name(),
                 type        :: exchange_type(),
-<<<<<<< HEAD
-                durable     :: bool(),
-=======
                 durable     :: boolean(),
-                auto_delete :: boolean(),
->>>>>>> 1ff98eb5
                 arguments   :: amqp_table()}).
 -type(binding() ::
       #binding{exchange_name    :: exchange_name(),
