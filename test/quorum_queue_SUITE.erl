%% The contents of this file are subject to the Mozilla Public License
%% Version 1.1 (the "License"); you may not use this file except in
%% compliance with the License. You may obtain a copy of the License
%% at http://www.mozilla.org/MPL/
%%
%% Software distributed under the License is distributed on an "AS IS"
%% basis, WITHOUT WARRANTY OF ANY KIND, either express or implied. See
%% the License for the specific language governing rights and
%% limitations under the License.
%%
%% The Original Code is RabbitMQ.
%%
%% The Initial Developer of the Original Code is GoPivotal, Inc.
%% Copyright (c) 2018 Pivotal Software, Inc.  All rights reserved.
%%

-module(quorum_queue_SUITE).

-include_lib("common_test/include/ct.hrl").
-include_lib("eunit/include/eunit.hrl").
-include_lib("amqp_client/include/amqp_client.hrl").

-compile(export_all).

all() ->
    [
      {group, single_node},
      {group, unclustered},
      {group, clustered}
    ].

groups() ->
    [
     {single_node, [], all_tests()},
     {unclustered, [], [
                        {cluster_size_2, [], [add_member]}
                       ]},
     {clustered, [], [
                      {cluster_size_2, [], [cleanup_data_dir]},
                      {cluster_size_2, [], [add_member_not_running,
                                            add_member_classic,
                                            add_member_already_a_member,
                                            add_member_not_found,
                                            delete_member_not_running,
                                            delete_member_classic,
                                            delete_member_not_found,
                                            delete_member]
                       ++ all_tests()},
                      {cluster_size_3, [], [
                                            declare_during_node_down,
                                            recover_from_single_failure,
                                            recover_from_multiple_failures,
                                            leadership_takeover,
                                            delete_declare,
                                            metrics_cleanup_on_leadership_takeover,
                                            metrics_cleanup_on_leader_crash,
                                            consume_in_minority]},
                      {cluster_size_5, [], [start_queue,
                                            start_queue_concurrent,
                                            quorum_cluster_size_3,
                                            quorum_cluster_size_7
                                           ]},
                      {clustered_with_partitions, [], [
                                            reconnect_consumer_and_publish,
                                            reconnect_consumer_and_wait,
                                            reconnect_consumer_and_wait_channel_down
                                           ]}
                     ]}
    ].

all_tests() ->
    [
     declare_args,
     declare_invalid_args,
     declare_invalid_properties,
     start_queue,
     stop_queue,
     restart_queue,
     restart_all_types,
     stop_start_rabbit_app,
     publish,
     publish_and_restart,
     consume,
     consume_first_empty,
     consume_from_empty_queue,
     consume_and_autoack,
     subscribe,
     subscribe_with_autoack,
     consume_and_ack,
     consume_and_multiple_ack,
     subscribe_and_ack,
     subscribe_and_multiple_ack,
     consume_and_requeue_nack,
     consume_and_requeue_multiple_nack,
     subscribe_and_requeue_nack,
     subscribe_and_requeue_multiple_nack,
     consume_and_nack,
     consume_and_multiple_nack,
     subscribe_and_nack,
     subscribe_and_multiple_nack,
     subscribe_should_fail_when_global_qos_true,
     publisher_confirms,
     publisher_confirms_with_deleted_queue,
     dead_letter_to_classic_queue,
     dead_letter_to_quorum_queue,
     dead_letter_from_classic_to_quorum_queue,
     dead_letter_policy,
     cleanup_queue_state_on_channel_after_publish,
     cleanup_queue_state_on_channel_after_subscribe,
     basic_cancel,
     purge,
     sync_queue,
     cancel_sync_queue,
     basic_recover,
     idempotent_recover,
     vhost_with_quorum_queue_is_deleted,
<<<<<<< HEAD
     delete_immediately,
     delete_immediately_by_resource
=======
     consume_redelivery_count,
     subscribe_redelivery_count
>>>>>>> db888df2
    ].

%% -------------------------------------------------------------------
%% Testsuite setup/teardown.
%% -------------------------------------------------------------------

init_per_suite(Config) ->
    rabbit_ct_helpers:log_environment(),
    rabbit_ct_helpers:run_setup_steps(
      Config,
      [fun rabbit_ct_broker_helpers:enable_dist_proxy_manager/1]).

end_per_suite(Config) ->
    rabbit_ct_helpers:run_teardown_steps(Config).

init_per_group(clustered, Config) ->
    rabbit_ct_helpers:set_config(Config, [{rmq_nodes_clustered, true}]);
init_per_group(unclustered, Config) ->
    rabbit_ct_helpers:set_config(Config, [{rmq_nodes_clustered, false}]);
init_per_group(clustered_with_partitions, Config) ->
    rabbit_ct_helpers:set_config(Config, [{net_ticktime, 10}]);
init_per_group(Group, Config) ->
    ClusterSize = case Group of
                      single_node -> 1;
                      cluster_size_2 -> 2;
                      cluster_size_3 -> 3;
                      cluster_size_5 -> 5
                  end,
    Config1 = rabbit_ct_helpers:set_config(Config,
                                           [{rmq_nodes_count, ClusterSize},
                                            {rmq_nodename_suffix, Group},
                                            {tcp_ports_base}]),
    Config1b = rabbit_ct_helpers:set_config(Config1, [{net_ticktime, 10}]),
    Config2 = rabbit_ct_helpers:run_steps(Config1b,
                                          [fun merge_app_env/1 ] ++
                                          rabbit_ct_broker_helpers:setup_steps()),
    ok = rabbit_ct_broker_helpers:rpc(
           Config2, 0, application, set_env,
           [rabbit, channel_queue_cleanup_interval, 100]),
    %% HACK: the larger cluster sizes benefit for a bit more time
    %% after clustering before running the tests.
    case Group of
        cluster_size_5 ->
            timer:sleep(5000),
            Config2;
        _ ->
            Config2
    end.

end_per_group(clustered, Config) ->
    Config;
end_per_group(unclustered, Config) ->
    Config;
end_per_group(clustered_with_partitions, Config) ->
    Config;
end_per_group(_, Config) ->
    rabbit_ct_helpers:run_steps(Config,
                                rabbit_ct_broker_helpers:teardown_steps()).

init_per_testcase(Testcase, Config) when Testcase == reconnect_consumer_and_publish;
                                         Testcase == reconnect_consumer_and_wait;
                                         Testcase == reconnect_consumer_and_wait_channel_down ->
    Config1 = rabbit_ct_helpers:testcase_started(Config, Testcase),
    Q = rabbit_data_coercion:to_binary(Testcase),
    Config2 = rabbit_ct_helpers:set_config(Config1,
                                           [{rmq_nodes_count, 3},
                                            {rmq_nodename_suffix, Testcase},
                                            {tcp_ports_base},
                                            {queue_name, Q}
                                           ]),
    rabbit_ct_helpers:run_steps(Config2,
                                rabbit_ct_broker_helpers:setup_steps() ++
                                rabbit_ct_client_helpers:setup_steps() ++
                                    [fun rabbit_ct_broker_helpers:enable_dist_proxy/1,
                                     fun rabbit_ct_broker_helpers:cluster_nodes/1]);
init_per_testcase(Testcase, Config) ->
    Config1 = rabbit_ct_helpers:testcase_started(Config, Testcase),
    rabbit_ct_broker_helpers:rpc(Config, 0, ?MODULE, delete_queues, []),
    Q = rabbit_data_coercion:to_binary(Testcase),
    Config2 = rabbit_ct_helpers:set_config(Config1,
                                           [{queue_name, Q}
                                           ]),
    rabbit_ct_helpers:run_steps(Config2, rabbit_ct_client_helpers:setup_steps()).

merge_app_env(Config) ->
    rabbit_ct_helpers:merge_app_env(Config, {rabbit, [{core_metrics_gc_interval, 100}]}).

end_per_testcase(Testcase, Config) when Testcase == reconnect_consumer_and_publish;
                                        Testcase == reconnect_consumer_and_wait;
                                        Testcase == reconnect_consumer_and_wait_channel_down ->
    Config1 = rabbit_ct_helpers:run_steps(Config,
      rabbit_ct_client_helpers:teardown_steps() ++
      rabbit_ct_broker_helpers:teardown_steps()),
    rabbit_ct_helpers:testcase_finished(Config1, Testcase);
end_per_testcase(Testcase, Config) ->
    catch delete_queues(),
    Config1 = rabbit_ct_helpers:run_steps(
                Config,
                rabbit_ct_client_helpers:teardown_steps()),
    rabbit_ct_helpers:testcase_finished(Config1, Testcase).

%% -------------------------------------------------------------------
%% Testcases.
%% -------------------------------------------------------------------

declare_args(Config) ->
    Server = rabbit_ct_broker_helpers:get_node_config(Config, 0, nodename),

    Ch = rabbit_ct_client_helpers:open_channel(Config, Server),
    LQ = ?config(queue_name, Config),
    declare(Ch, LQ, [{<<"x-queue-type">>, longstr, <<"quorum">>}]),
    assert_queue_type(Server, LQ, quorum),

    DQ = <<"classic-declare-args-q">>,
    declare(Ch, DQ, [{<<"x-queue-type">>, longstr, <<"classic">>}]),
    assert_queue_type(Server, DQ, classic),

    DQ2 = <<"classic-q2">>,
    declare(Ch, DQ2),
    assert_queue_type(Server, DQ2, classic).

declare_invalid_properties(Config) ->
    Server = rabbit_ct_broker_helpers:get_node_config(Config, 0, nodename),
    LQ = ?config(queue_name, Config),

    ?assertExit(
       {{shutdown, {server_initiated_close, 406, _}}, _},
       amqp_channel:call(
         rabbit_ct_client_helpers:open_channel(Config, Server),
         #'queue.declare'{queue     = LQ,
                          auto_delete = true,
                          durable   = true,
                          arguments = [{<<"x-queue-type">>, longstr, <<"quorum">>}]})),
    ?assertExit(
       {{shutdown, {server_initiated_close, 406, _}}, _},
       amqp_channel:call(
         rabbit_ct_client_helpers:open_channel(Config, Server),
         #'queue.declare'{queue     = LQ,
                          exclusive = true,
                          durable   = true,
                          arguments = [{<<"x-queue-type">>, longstr, <<"quorum">>}]})),
    ?assertExit(
       {{shutdown, {server_initiated_close, 406, _}}, _},
       amqp_channel:call(
         rabbit_ct_client_helpers:open_channel(Config, Server),
         #'queue.declare'{queue     = LQ,
                          durable   = false,
                          arguments = [{<<"x-queue-type">>, longstr, <<"quorum">>}]})).

declare_invalid_args(Config) ->
    Server = rabbit_ct_broker_helpers:get_node_config(Config, 0, nodename),
    LQ = ?config(queue_name, Config),

    ?assertExit(
       {{shutdown, {server_initiated_close, 406, _}}, _},
       declare(rabbit_ct_client_helpers:open_channel(Config, Server),
               LQ, [{<<"x-queue-type">>, longstr, <<"quorum">>},
                    {<<"x-expires">>, long, 2000}])),
    ?assertExit(
       {{shutdown, {server_initiated_close, 406, _}}, _},
       declare(rabbit_ct_client_helpers:open_channel(Config, Server),
               LQ, [{<<"x-queue-type">>, longstr, <<"quorum">>},
                    {<<"x-message-ttl">>, long, 2000}])),
    ?assertExit(
       {{shutdown, {server_initiated_close, 406, _}}, _},
       declare(rabbit_ct_client_helpers:open_channel(Config, Server),
               LQ, [{<<"x-queue-type">>, longstr, <<"quorum">>},
                    {<<"x-max-length">>, long, 2000}])),
    ?assertExit(
       {{shutdown, {server_initiated_close, 406, _}}, _},
       declare(rabbit_ct_client_helpers:open_channel(Config, Server),
               LQ, [{<<"x-queue-type">>, longstr, <<"quorum">>},
                    {<<"x-max-length-bytes">>, long, 2000}])),

    ?assertExit(
       {{shutdown, {server_initiated_close, 406, _}}, _},
       declare(rabbit_ct_client_helpers:open_channel(Config, Server),
               LQ, [{<<"x-queue-type">>, longstr, <<"quorum">>},
                    {<<"x-max-priority">>, long, 2000}])),

    ?assertExit(
       {{shutdown, {server_initiated_close, 406, _}}, _},
       declare(rabbit_ct_client_helpers:open_channel(Config, Server),
               LQ, [{<<"x-queue-type">>, longstr, <<"quorum">>},
                    {<<"x-overflow">>, longstr, <<"drop-head">>}])),

    ?assertExit(
       {{shutdown, {server_initiated_close, 406, _}}, _},
       declare(rabbit_ct_client_helpers:open_channel(Config, Server),
               LQ, [{<<"x-queue-type">>, longstr, <<"quorum">>},
                    {<<"x-queue-mode">>, longstr, <<"lazy">>}])),

    ?assertExit(
       {{shutdown, {server_initiated_close, 406, _}}, _},
       declare(rabbit_ct_client_helpers:open_channel(Config, Server),
               LQ, [{<<"x-queue-type">>, longstr, <<"quorum">>},
                    {<<"x-quorum-initial-group-size">>, longstr, <<"hop">>}])),

    ?assertExit(
       {{shutdown, {server_initiated_close, 406, _}}, _},
       declare(rabbit_ct_client_helpers:open_channel(Config, Server),
               LQ, [{<<"x-queue-type">>, longstr, <<"quorum">>},
                    {<<"x-quorum-initial-group-size">>, long, 0}])).

start_queue(Config) ->
    Server = rabbit_ct_broker_helpers:get_node_config(Config, 0, nodename),

    Ch = rabbit_ct_client_helpers:open_channel(Config, Server),
    LQ = ?config(queue_name, Config),
    ?assertEqual({'queue.declare_ok', LQ, 0, 0},
                 declare(Ch, LQ, [{<<"x-queue-type">>, longstr, <<"quorum">>}])),

    %% Check that the application and one ra node are up
    ?assertMatch({ra, _, _}, lists:keyfind(ra, 1,
                                           rpc:call(Server, application, which_applications, []))),
    ?assertMatch([_], rpc:call(Server, supervisor, which_children, [ra_server_sup])),

    %% Test declare an existing queue
    ?assertEqual({'queue.declare_ok', LQ, 0, 0},
                 declare(Ch, LQ, [{<<"x-queue-type">>, longstr, <<"quorum">>}])),

    %% Test declare with same arguments
    ?assertEqual({'queue.declare_ok', LQ, 0, 0},
                 declare(Ch, LQ, [{<<"x-queue-type">>, longstr, <<"quorum">>}])),

    %% Test declare an existing queue with different arguments
    ?assertExit(_, declare(Ch, LQ, [])),

    %% Check that the application and process are still up
    ?assertMatch({ra, _, _}, lists:keyfind(ra, 1,
                                           rpc:call(Server, application, which_applications, []))),
    ?assertMatch([_], rpc:call(Server, supervisor, which_children, [ra_server_sup])).

start_queue_concurrent(Config) ->
    Servers = rabbit_ct_broker_helpers:get_node_configs(Config, nodename),
    LQ = ?config(queue_name, Config),
    Self = self(),
    [begin
         _ = spawn_link(fun () ->
                                {_Conn, Ch} = rabbit_ct_client_helpers:open_connection_and_channel(Config, Server),
                                %% Test declare an existing queue
                                ?assertEqual({'queue.declare_ok', LQ, 0, 0},
                                             declare(Ch, LQ,
                                                     [{<<"x-queue-type">>,
                                                       longstr,
                                                       <<"quorum">>}])),
                                Self ! {done, Server}
                        end)
     end || Server <- Servers],

    [begin
         receive {done, Server} -> ok
         after 5000 -> exit({await_done_timeout, Server})
         end
     end || Server <- Servers],


    ok.

quorum_cluster_size_3(Config) ->
    quorum_cluster_size_x(Config, 3, 3).

quorum_cluster_size_7(Config) ->
    quorum_cluster_size_x(Config, 7, 5).

quorum_cluster_size_x(Config, Max, Expected) ->
    Server = rabbit_ct_broker_helpers:get_node_config(Config, 0, nodename),

    Ch = rabbit_ct_client_helpers:open_channel(Config, Server),
    QQ = ?config(queue_name, Config),
    RaName = ra_name(QQ),
    ?assertEqual({'queue.declare_ok', QQ, 0, 0},
                 declare(Ch, QQ, [{<<"x-queue-type">>, longstr, <<"quorum">>},
                                  {<<"x-quorum-initial-group-size">>, long, Max}])),
    {ok, Members, _} = ra:members({RaName, Server}),
    ?assertEqual(Expected, length(Members)),
    Info = rpc:call(Server, rabbit_quorum_queue, infos,
                    [rabbit_misc:r(<<"/">>, queue, QQ)]),
    MembersQ = proplists:get_value(members, Info),
    ?assertEqual(Expected, length(MembersQ)).

stop_queue(Config) ->
    Server = rabbit_ct_broker_helpers:get_node_config(Config, 0, nodename),

    Ch = rabbit_ct_client_helpers:open_channel(Config, Server),
    LQ = ?config(queue_name, Config),
    ?assertEqual({'queue.declare_ok', LQ, 0, 0},
                 declare(Ch, LQ, [{<<"x-queue-type">>, longstr, <<"quorum">>}])),

    %% Check that the application and one ra node are up
    ?assertMatch({ra, _, _}, lists:keyfind(ra, 1,
                                           rpc:call(Server, application, which_applications, []))),
    ?assertMatch([_], rpc:call(Server, supervisor, which_children, [ra_server_sup])),

    %% Delete the quorum queue
    ?assertMatch(#'queue.delete_ok'{}, amqp_channel:call(Ch, #'queue.delete'{queue = LQ})),
    %% Check that the application and process are down
    wait_until(fun() ->
                       [] == rpc:call(Server, supervisor, which_children, [ra_server_sup])
               end),
    ?assertMatch({ra, _, _}, lists:keyfind(ra, 1,
                                           rpc:call(Server, application, which_applications, []))).

restart_queue(Config) ->
    Server = rabbit_ct_broker_helpers:get_node_config(Config, 0, nodename),

    Ch = rabbit_ct_client_helpers:open_channel(Config, Server),
    LQ = ?config(queue_name, Config),
    ?assertEqual({'queue.declare_ok', LQ, 0, 0},
                 declare(Ch, LQ, [{<<"x-queue-type">>, longstr, <<"quorum">>}])),

    ok = rabbit_ct_broker_helpers:stop_node(Config, Server),
    ok = rabbit_ct_broker_helpers:start_node(Config, Server),

    %% Check that the application and one ra node are up
    ?assertMatch({ra, _, _}, lists:keyfind(ra, 1,
                                           rpc:call(Server, application, which_applications, []))),
    ?assertMatch([_], rpc:call(Server, supervisor, which_children, [ra_server_sup])).

idempotent_recover(Config) ->
    Server = rabbit_ct_broker_helpers:get_node_config(Config, 0, nodename),

    Ch = rabbit_ct_client_helpers:open_channel(Config, Server),
    LQ = ?config(queue_name, Config),
    ?assertEqual({'queue.declare_ok', LQ, 0, 0},
                 declare(Ch, LQ, [{<<"x-queue-type">>, longstr, <<"quorum">>}])),

    %% kill default vhost to trigger recovery
    [{_, SupWrapperPid, _, _} | _] = rpc:call(Server, supervisor,
                                              which_children,
                                              [rabbit_vhost_sup_sup]),
    [{_, Pid, _, _} | _] = rpc:call(Server, supervisor,
                                    which_children,
                                    [SupWrapperPid]),
    %% kill the vhost process to trigger recover
    rpc:call(Server, erlang, exit, [Pid, kill]),

    timer:sleep(1000),
    %% validate quorum queue is still functional
    RaName = ra_name(LQ),
    {ok, _, _} = ra:members({RaName, Server}),
    %% validate vhosts are running - or rather validate that at least one
    %% vhost per cluster is running
    [begin
         #{cluster_state := ServerStatuses} = maps:from_list(I),
         ?assertMatch(#{Server := running}, maps:from_list(ServerStatuses))
     end || I <- rpc:call(Server, rabbit_vhost,info_all, [])],
    ok.

vhost_with_quorum_queue_is_deleted(Config) ->
    Node = rabbit_ct_broker_helpers:get_node_config(Config, 0, nodename),
    VHost = <<"vhost2">>,
    QName = atom_to_binary(?FUNCTION_NAME, utf8),
    RaName = binary_to_atom(<<VHost/binary, "_", QName/binary>>, utf8),
    User = ?config(rmq_username, Config),
    ok = rabbit_ct_broker_helpers:add_vhost(Config, Node, VHost, User),
    ok = rabbit_ct_broker_helpers:set_full_permissions(Config, User, VHost),
    Conn = rabbit_ct_client_helpers:open_unmanaged_connection(Config, Node,
                                                              VHost),
    {ok, Ch} = amqp_connection:open_channel(Conn),
    ?assertEqual({'queue.declare_ok', QName, 0, 0},
                 declare(Ch, QName, [{<<"x-queue-type">>, longstr, <<"quorum">>}])),

    UId = rpc:call(Node, ra_directory, where_is, [RaName]),
    ?assert(UId =/= undefined),
    ok = rabbit_ct_broker_helpers:delete_vhost(Config, VHost),
    %% validate quorum queues got deleted
    undefined = rpc:call(Node, ra_directory, where_is, [RaName]),
    ok.

restart_all_types(Config) ->
    %% Test the node restart with both types of queues (quorum and classic) to
    %% ensure there are no regressions
    Server = rabbit_ct_broker_helpers:get_node_config(Config, 0, nodename),

    Ch = rabbit_ct_client_helpers:open_channel(Config, Server),
    QQ1 = <<"restart_all_types-qq1">>,
    ?assertEqual({'queue.declare_ok', QQ1, 0, 0},
                 declare(Ch, QQ1, [{<<"x-queue-type">>, longstr, <<"quorum">>}])),
    QQ2 = <<"restart_all_types-qq2">>,
    ?assertEqual({'queue.declare_ok', QQ2, 0, 0},
                 declare(Ch, QQ2, [{<<"x-queue-type">>, longstr, <<"quorum">>}])),

    CQ1 = <<"restart_all_types-classic1">>,
    ?assertEqual({'queue.declare_ok', CQ1, 0, 0}, declare(Ch, CQ1, [])),
    rabbit_ct_client_helpers:publish(Ch, CQ1, 1),
    CQ2 = <<"restart_all_types-classic2">>,
    ?assertEqual({'queue.declare_ok', CQ2, 0, 0}, declare(Ch, CQ2, [])),
    rabbit_ct_client_helpers:publish(Ch, CQ2, 1),

    ok = rabbit_ct_broker_helpers:stop_node(Config, Server),
    ok = rabbit_ct_broker_helpers:start_node(Config, Server),

    %% Check that the application and two ra nodes are up
    ?assertMatch({ra, _, _}, lists:keyfind(ra, 1,
                                           rpc:call(Server, application, which_applications, []))),
    ?assertMatch([_,_], rpc:call(Server, supervisor, which_children, [ra_server_sup])),
    %% Check the classic queues restarted correctly
    Ch2 = rabbit_ct_client_helpers:open_channel(Config, Server),
    {#'basic.get_ok'{}, #amqp_msg{}} =
        amqp_channel:call(Ch2, #'basic.get'{queue  = CQ1, no_ack = false}),
    {#'basic.get_ok'{}, #amqp_msg{}} =
        amqp_channel:call(Ch2, #'basic.get'{queue  = CQ2, no_ack = false}),
    delete_queues(Ch2, [QQ1, QQ2, CQ1, CQ2]).

delete_queues(Ch, Queues) ->
    [amqp_channel:call(Ch, #'queue.delete'{queue = Q}) ||  Q <- Queues].

stop_start_rabbit_app(Config) ->
    %% Test start/stop of rabbit app with both types of queues (quorum and
    %%  classic) to ensure there are no regressions
    Server = rabbit_ct_broker_helpers:get_node_config(Config, 0, nodename),

    Ch = rabbit_ct_client_helpers:open_channel(Config, Server),
    QQ1 = <<"stop_start_rabbit_app-qq">>,
    ?assertEqual({'queue.declare_ok', QQ1, 0, 0},
                 declare(Ch, QQ1, [{<<"x-queue-type">>, longstr, <<"quorum">>}])),
    QQ2 = <<"quorum-q2">>,
    ?assertEqual({'queue.declare_ok', QQ2, 0, 0},
                 declare(Ch, QQ2, [{<<"x-queue-type">>, longstr, <<"quorum">>}])),

    CQ1 = <<"stop_start_rabbit_app-classic">>,
    ?assertEqual({'queue.declare_ok', CQ1, 0, 0}, declare(Ch, CQ1, [])),
    rabbit_ct_client_helpers:publish(Ch, CQ1, 1),
    CQ2 = <<"stop_start_rabbit_app-classic2">>,
    ?assertEqual({'queue.declare_ok', CQ2, 0, 0}, declare(Ch, CQ2, [])),
    rabbit_ct_client_helpers:publish(Ch, CQ2, 1),

    rabbit_control_helper:command(stop_app, Server),
    %% Check the ra application has stopped (thus its supervisor and queues)
    ?assertMatch(false, lists:keyfind(ra, 1,
                                      rpc:call(Server, application, which_applications, []))),

    rabbit_control_helper:command(start_app, Server),

    %% Check that the application and two ra nodes are up
    ?assertMatch({ra, _, _}, lists:keyfind(ra, 1,
                                           rpc:call(Server, application, which_applications, []))),
    ?assertMatch([_,_], rpc:call(Server, supervisor, which_children, [ra_server_sup])),
    %% Check the classic queues restarted correctly
    Ch2 = rabbit_ct_client_helpers:open_channel(Config, Server),
    {#'basic.get_ok'{}, #amqp_msg{}} =
        amqp_channel:call(Ch2, #'basic.get'{queue  = CQ1, no_ack = false}),
    {#'basic.get_ok'{}, #amqp_msg{}} =
        amqp_channel:call(Ch2, #'basic.get'{queue  = CQ2, no_ack = false}),
    delete_queues(Ch2, [QQ1, QQ2, CQ1, CQ2]).

publish(Config) ->
    [Server | _] = Servers = rabbit_ct_broker_helpers:get_node_configs(Config, nodename),

    Ch = rabbit_ct_client_helpers:open_channel(Config, Server),
    QQ = ?config(queue_name, Config),
    ?assertEqual({'queue.declare_ok', QQ, 0, 0},
                 declare(Ch, QQ, [{<<"x-queue-type">>, longstr, <<"quorum">>}])),
    publish(Ch, QQ),
    Name = ra_name(QQ),
    wait_for_messages_ready(Servers, Name, 1),
    wait_for_messages_pending_ack(Servers, Name, 0).

ra_name(Q) ->
    binary_to_atom(<<"%2F_", Q/binary>>, utf8).

publish_and_restart(Config) ->
    %% Test the node restart with both types of queues (quorum and classic) to
    %% ensure there are no regressions
    [Server | _] = Servers = rabbit_ct_broker_helpers:get_node_configs(Config, nodename),

    Ch = rabbit_ct_client_helpers:open_channel(Config, Server),
    QQ = ?config(queue_name, Config),
    RaName = ra_name(QQ),
    ?assertEqual({'queue.declare_ok', QQ, 0, 0},
                 declare(Ch, QQ, [{<<"x-queue-type">>, longstr, <<"quorum">>}])),
    publish(Ch, QQ),
    wait_for_messages_ready(Servers, RaName, 1),
    wait_for_messages_pending_ack(Servers, RaName, 0),

    ok = rabbit_ct_broker_helpers:stop_node(Config, Server),
    ok = rabbit_ct_broker_helpers:start_node(Config, Server),

    wait_for_messages_ready(Servers, RaName, 1),
    wait_for_messages_pending_ack(Servers, RaName, 0),
    publish(rabbit_ct_client_helpers:open_channel(Config, Server), QQ),
    wait_for_messages_ready(Servers, RaName, 2),
    wait_for_messages_pending_ack(Servers, RaName, 0).

consume(Config) ->
    [Server | _] = Servers = rabbit_ct_broker_helpers:get_node_configs(Config, nodename),

    Ch = rabbit_ct_client_helpers:open_channel(Config, Server),
    QQ = ?config(queue_name, Config),
    ?assertEqual({'queue.declare_ok', QQ, 0, 0},
                 declare(Ch, QQ, [{<<"x-queue-type">>, longstr, <<"quorum">>}])),

    RaName = ra_name(QQ),
    publish(Ch, QQ),
    wait_for_messages_ready(Servers, RaName, 1),
    wait_for_messages_pending_ack(Servers, RaName, 0),
    consume(Ch, QQ, false),
    wait_for_messages_ready(Servers, RaName, 0),
    wait_for_messages_pending_ack(Servers, RaName, 1),
    rabbit_ct_client_helpers:close_channel(Ch),
    wait_for_messages_ready(Servers, RaName, 1),
    wait_for_messages_pending_ack(Servers, RaName, 0).

consume_first_empty(Config) ->
    [Server | _] = Servers = rabbit_ct_broker_helpers:get_node_configs(Config, nodename),

    Ch = rabbit_ct_client_helpers:open_channel(Config, Server),
    QQ = ?config(queue_name, Config),
    ?assertEqual({'queue.declare_ok', QQ, 0, 0},
                 declare(Ch, QQ, [{<<"x-queue-type">>, longstr, <<"quorum">>}])),

    RaName = ra_name(QQ),
    consume_empty(Ch, QQ, false),
    publish(Ch, QQ),
    wait_for_messages_ready(Servers, RaName, 1),
    wait_for_messages_pending_ack(Servers, RaName, 0),
    consume(Ch, QQ, false),
    rabbit_ct_client_helpers:close_channel(Ch).

consume_in_minority(Config) ->
    [Server0, Server1, Server2] =
        rabbit_ct_broker_helpers:get_node_configs(Config, nodename),

    Ch = rabbit_ct_client_helpers:open_channel(Config, Server0),
    QQ = ?config(queue_name, Config),
    ?assertEqual({'queue.declare_ok', QQ, 0, 0},
                 declare(Ch, QQ, [{<<"x-queue-type">>, longstr, <<"quorum">>}])),

    ok = rabbit_ct_broker_helpers:stop_node(Config, Server1),
    ok = rabbit_ct_broker_helpers:stop_node(Config, Server2),

    ?assertExit({{shutdown, {connection_closing, {server_initiated_close, 541, _}}}, _},
                amqp_channel:call(Ch, #'basic.get'{queue = QQ,
                                                   no_ack = false})).

consume_and_autoack(Config) ->
    [Server | _] = Servers = rabbit_ct_broker_helpers:get_node_configs(Config, nodename),

    Ch = rabbit_ct_client_helpers:open_channel(Config, Server),
    QQ = ?config(queue_name, Config),
    ?assertEqual({'queue.declare_ok', QQ, 0, 0},
                 declare(Ch, QQ, [{<<"x-queue-type">>, longstr, <<"quorum">>}])),
    RaName = ra_name(QQ),
    publish(Ch, QQ),
    wait_for_messages_ready(Servers, RaName, 1),
    wait_for_messages_pending_ack(Servers, RaName, 0),
    consume(Ch, QQ, true),
    wait_for_messages_ready(Servers, RaName, 0),
    wait_for_messages_pending_ack(Servers, RaName, 0),
    rabbit_ct_client_helpers:close_channel(Ch),
    wait_for_messages_ready(Servers, RaName, 0),
    wait_for_messages_pending_ack(Servers, RaName, 0).

consume_from_empty_queue(Config) ->
    Server = rabbit_ct_broker_helpers:get_node_config(Config, 0, nodename),

    Ch = rabbit_ct_client_helpers:open_channel(Config, Server),
    QQ = ?config(queue_name, Config),
    ?assertEqual({'queue.declare_ok', QQ, 0, 0},
                 declare(Ch, QQ, [{<<"x-queue-type">>, longstr, <<"quorum">>}])),

    consume_empty(Ch, QQ, false).

subscribe(Config) ->
    [Server | _] = Servers = rabbit_ct_broker_helpers:get_node_configs(Config, nodename),

    Ch = rabbit_ct_client_helpers:open_channel(Config, Server),
    QQ = ?config(queue_name, Config),
    ?assertEqual({'queue.declare_ok', QQ, 0, 0},
                 declare(Ch, QQ, [{<<"x-queue-type">>, longstr, <<"quorum">>}])),

    RaName = ra_name(QQ),
    publish(Ch, QQ),
    wait_for_messages_ready(Servers, RaName, 1),
    wait_for_messages_pending_ack(Servers, RaName, 0),
    subscribe(Ch, QQ, false),
    receive_basic_deliver(false),
    wait_for_messages_ready(Servers, RaName, 0),
    wait_for_messages_pending_ack(Servers, RaName, 1),
    rabbit_ct_client_helpers:close_channel(Ch),
    wait_for_messages_ready(Servers, RaName, 1),
    wait_for_messages_pending_ack(Servers, RaName, 0).

subscribe_should_fail_when_global_qos_true(Config) ->
    [Server | _] = Servers = rabbit_ct_broker_helpers:get_node_configs(Config, nodename),

    Ch = rabbit_ct_client_helpers:open_channel(Config, Server),
    QQ = ?config(queue_name, Config),
    ?assertEqual({'queue.declare_ok', QQ, 0, 0},
                 declare(Ch, QQ, [{<<"x-queue-type">>, longstr, <<"quorum">>}])),

    RaName = ra_name(QQ),
    qos(Ch, 10, true),
    publish(Ch, QQ),
    wait_for_messages_ready(Servers, RaName, 1),
    wait_for_messages_pending_ack(Servers, RaName, 0),
    try subscribe(Ch, QQ, false) of
        _ -> exit(subscribe_should_not_pass)
    catch
        _:_ = Err ->
        ct:pal("Err ~p", [Err])
    end,
    ok.

subscribe_with_autoack(Config) ->
    [Server | _] = Servers = rabbit_ct_broker_helpers:get_node_configs(Config, nodename),

    Ch = rabbit_ct_client_helpers:open_channel(Config, Server),
    QQ = ?config(queue_name, Config),
    ?assertEqual({'queue.declare_ok', QQ, 0, 0},
                 declare(Ch, QQ, [{<<"x-queue-type">>, longstr, <<"quorum">>}])),

    RaName = ra_name(QQ),
    publish(Ch, QQ),
    publish(Ch, QQ),
    wait_for_messages_ready(Servers, RaName, 2),
    wait_for_messages_pending_ack(Servers, RaName, 0),
    subscribe(Ch, QQ, true),
    receive_basic_deliver(false),
    receive_basic_deliver(false),
    wait_for_messages_ready(Servers, RaName, 0),
    wait_for_messages_pending_ack(Servers, RaName, 0),
    rabbit_ct_client_helpers:close_channel(Ch),
    wait_for_messages_ready(Servers, RaName, 0),
    wait_for_messages_pending_ack(Servers, RaName, 0).

consume_and_ack(Config) ->
    [Server | _] = Servers = rabbit_ct_broker_helpers:get_node_configs(Config, nodename),

    Ch = rabbit_ct_client_helpers:open_channel(Config, Server),
    QQ = ?config(queue_name, Config),
    ?assertEqual({'queue.declare_ok', QQ, 0, 0},
                 declare(Ch, QQ, [{<<"x-queue-type">>, longstr, <<"quorum">>}])),

    RaName = ra_name(QQ),
    publish(Ch, QQ),
    wait_for_messages_ready(Servers, RaName, 1),
    wait_for_messages_pending_ack(Servers, RaName, 0),
    DeliveryTag = consume(Ch, QQ, false),
    wait_for_messages_ready(Servers, RaName, 0),
    wait_for_messages_pending_ack(Servers, RaName, 1),
    amqp_channel:cast(Ch, #'basic.ack'{delivery_tag = DeliveryTag}),
    wait_for_messages_ready(Servers, RaName, 0),
    wait_for_messages_pending_ack(Servers, RaName, 0).

consume_and_multiple_ack(Config) ->
    [Server | _] = Servers = rabbit_ct_broker_helpers:get_node_configs(Config, nodename),

    Ch = rabbit_ct_client_helpers:open_channel(Config, Server),
    QQ = ?config(queue_name, Config),
    ?assertEqual({'queue.declare_ok', QQ, 0, 0},
                 declare(Ch, QQ, [{<<"x-queue-type">>, longstr, <<"quorum">>}])),

    RaName = ra_name(QQ),
    publish(Ch, QQ),
    publish(Ch, QQ),
    publish(Ch, QQ),
    wait_for_messages_ready(Servers, RaName, 3),
    wait_for_messages_pending_ack(Servers, RaName, 0),
    _ = consume(Ch, QQ, false),
    _ = consume(Ch, QQ, false),
    DeliveryTag = consume(Ch, QQ, false),
    wait_for_messages_ready(Servers, RaName, 0),
    wait_for_messages_pending_ack(Servers, RaName, 3),
    amqp_channel:cast(Ch, #'basic.ack'{delivery_tag = DeliveryTag,
                                       multiple     = true}),
    wait_for_messages_ready(Servers, RaName, 0),
    wait_for_messages_pending_ack(Servers, RaName, 0).

subscribe_and_ack(Config) ->
    [Server | _] = Servers = rabbit_ct_broker_helpers:get_node_configs(Config, nodename),

    Ch = rabbit_ct_client_helpers:open_channel(Config, Server),
    QQ = ?config(queue_name, Config),
    ?assertEqual({'queue.declare_ok', QQ, 0, 0},
                 declare(Ch, QQ, [{<<"x-queue-type">>, longstr, <<"quorum">>}])),

    RaName = ra_name(QQ),
    publish(Ch, QQ),
    wait_for_messages_ready(Servers, RaName, 1),
    wait_for_messages_pending_ack(Servers, RaName, 0),
    subscribe(Ch, QQ, false),
    receive
        {#'basic.deliver'{delivery_tag = DeliveryTag}, _} ->
            wait_for_messages_ready(Servers, RaName, 0),
            wait_for_messages_pending_ack(Servers, RaName, 1),
            amqp_channel:cast(Ch, #'basic.ack'{delivery_tag = DeliveryTag}),
            wait_for_messages_ready(Servers, RaName, 0),
            wait_for_messages_pending_ack(Servers, RaName, 0)
    end.

subscribe_and_multiple_ack(Config) ->
    [Server | _] = Servers = rabbit_ct_broker_helpers:get_node_configs(Config, nodename),

    Ch = rabbit_ct_client_helpers:open_channel(Config, Server),
    QQ = ?config(queue_name, Config),
    ?assertEqual({'queue.declare_ok', QQ, 0, 0},
                 declare(Ch, QQ, [{<<"x-queue-type">>, longstr, <<"quorum">>}])),

    RaName = ra_name(QQ),
    publish(Ch, QQ),
    publish(Ch, QQ),
    publish(Ch, QQ),
    wait_for_messages_ready(Servers, RaName, 3),
    wait_for_messages_pending_ack(Servers, RaName, 0),
    subscribe(Ch, QQ, false),
    receive_basic_deliver(false),
    receive_basic_deliver(false),
    receive
        {#'basic.deliver'{delivery_tag = DeliveryTag}, _} ->
            wait_for_messages_ready(Servers, RaName, 0),
            wait_for_messages_pending_ack(Servers, RaName, 3),
            amqp_channel:cast(Ch, #'basic.ack'{delivery_tag = DeliveryTag,
                                               multiple     = true}),
            wait_for_messages_ready(Servers, RaName, 0),
            wait_for_messages_pending_ack(Servers, RaName, 0)
    end.

consume_and_requeue_nack(Config) ->
    [Server | _] = Servers = rabbit_ct_broker_helpers:get_node_configs(Config, nodename),

    Ch = rabbit_ct_client_helpers:open_channel(Config, Server),
    QQ = ?config(queue_name, Config),
    ?assertEqual({'queue.declare_ok', QQ, 0, 0},
                 declare(Ch, QQ, [{<<"x-queue-type">>, longstr, <<"quorum">>}])),

    RaName = ra_name(QQ),
    publish(Ch, QQ),
    publish(Ch, QQ),
    wait_for_messages_ready(Servers, RaName, 2),
    wait_for_messages_pending_ack(Servers, RaName, 0),
    DeliveryTag = consume(Ch, QQ, false),
    wait_for_messages_ready(Servers, RaName, 1),
    wait_for_messages_pending_ack(Servers, RaName, 1),
    amqp_channel:cast(Ch, #'basic.nack'{delivery_tag = DeliveryTag,
                                        multiple     = false,
                                        requeue      = true}),
    wait_for_messages_ready(Servers, RaName, 2),
    wait_for_messages_pending_ack(Servers, RaName, 0).

consume_and_requeue_multiple_nack(Config) ->
    [Server | _] = Servers = rabbit_ct_broker_helpers:get_node_configs(Config, nodename),

    Ch = rabbit_ct_client_helpers:open_channel(Config, Server),
    QQ = ?config(queue_name, Config),
    ?assertEqual({'queue.declare_ok', QQ, 0, 0},
                 declare(Ch, QQ, [{<<"x-queue-type">>, longstr, <<"quorum">>}])),

    RaName = ra_name(QQ),
    publish(Ch, QQ),
    publish(Ch, QQ),
    publish(Ch, QQ),
    wait_for_messages_ready(Servers, RaName, 3),
    wait_for_messages_pending_ack(Servers, RaName, 0),
    _ = consume(Ch, QQ, false),
    _ = consume(Ch, QQ, false),
    DeliveryTag = consume(Ch, QQ, false),
    wait_for_messages_ready(Servers, RaName, 0),
    wait_for_messages_pending_ack(Servers, RaName, 3),
    amqp_channel:cast(Ch, #'basic.nack'{delivery_tag = DeliveryTag,
                                        multiple     = true,
                                        requeue      = true}),
    wait_for_messages_ready(Servers, RaName, 3),
    wait_for_messages_pending_ack(Servers, RaName, 0).

consume_and_nack(Config) ->
    [Server | _] = Servers = rabbit_ct_broker_helpers:get_node_configs(Config, nodename),

    Ch = rabbit_ct_client_helpers:open_channel(Config, Server),
    QQ = ?config(queue_name, Config),
    ?assertEqual({'queue.declare_ok', QQ, 0, 0},
                 declare(Ch, QQ, [{<<"x-queue-type">>, longstr, <<"quorum">>}])),

    RaName = ra_name(QQ),
    publish(Ch, QQ),
    wait_for_messages_ready(Servers, RaName, 1),
    wait_for_messages_pending_ack(Servers, RaName, 0),
    DeliveryTag = consume(Ch, QQ, false),
    wait_for_messages_ready(Servers, RaName, 0),
    wait_for_messages_pending_ack(Servers, RaName, 1),
    amqp_channel:cast(Ch, #'basic.nack'{delivery_tag = DeliveryTag,
                                        multiple     = false,
                                        requeue      = false}),
    wait_for_messages_ready(Servers, RaName, 0),
    wait_for_messages_pending_ack(Servers, RaName, 0).

consume_and_multiple_nack(Config) ->
    [Server | _] = Servers = rabbit_ct_broker_helpers:get_node_configs(Config, nodename),

    Ch = rabbit_ct_client_helpers:open_channel(Config, Server),
    QQ = ?config(queue_name, Config),
    ?assertEqual({'queue.declare_ok', QQ, 0, 0},
                 declare(Ch, QQ, [{<<"x-queue-type">>, longstr, <<"quorum">>}])),

    RaName = ra_name(QQ),
    publish(Ch, QQ),
    publish(Ch, QQ),
    publish(Ch, QQ),
    wait_for_messages_ready(Servers, RaName, 3),
    wait_for_messages_pending_ack(Servers, RaName, 0),
    _ = consume(Ch, QQ, false),
    _ = consume(Ch, QQ, false),
    DeliveryTag = consume(Ch, QQ, false),
    wait_for_messages_ready(Servers, RaName, 0),
    wait_for_messages_pending_ack(Servers, RaName, 3),
    amqp_channel:cast(Ch, #'basic.nack'{delivery_tag = DeliveryTag,
                                        multiple     = true,
                                        requeue      = false}),
    wait_for_messages_ready(Servers, RaName, 0),
    wait_for_messages_pending_ack(Servers, RaName, 0).

subscribe_and_requeue_multiple_nack(Config) ->
    [Server | _] = Servers = rabbit_ct_broker_helpers:get_node_configs(Config, nodename),

    Ch = rabbit_ct_client_helpers:open_channel(Config, Server),
    QQ = ?config(queue_name, Config),
    ?assertEqual({'queue.declare_ok', QQ, 0, 0},
                 declare(Ch, QQ, [{<<"x-queue-type">>, longstr, <<"quorum">>}])),

    RaName = ra_name(QQ),
    publish(Ch, QQ),
    publish(Ch, QQ),
    publish(Ch, QQ),
    wait_for_messages_ready(Servers, RaName, 3),
    wait_for_messages_pending_ack(Servers, RaName, 0),
    subscribe(Ch, QQ, false),
    receive_basic_deliver(false),
    receive_basic_deliver(false),
    receive
        {#'basic.deliver'{delivery_tag = DeliveryTag,
                          redelivered  = false}, _} ->
            wait_for_messages_ready(Servers, RaName, 0),
            wait_for_messages_pending_ack(Servers, RaName, 3),
            amqp_channel:cast(Ch, #'basic.nack'{delivery_tag = DeliveryTag,
                                                multiple     = true,
                                                requeue      = true}),
            receive_basic_deliver(true),
            receive_basic_deliver(true),
            receive
                {#'basic.deliver'{delivery_tag = DeliveryTag1,
                                  redelivered  = true}, _} ->
                    wait_for_messages_ready(Servers, RaName, 0),
                    wait_for_messages_pending_ack(Servers, RaName, 3),
                    amqp_channel:cast(Ch, #'basic.ack'{delivery_tag = DeliveryTag1,
                                                       multiple     = true}),
                    wait_for_messages_ready(Servers, RaName, 0),
                    wait_for_messages_pending_ack(Servers, RaName, 0)
            end
    end.

subscribe_and_requeue_nack(Config) ->
    [Server | _] = Servers = rabbit_ct_broker_helpers:get_node_configs(Config, nodename),

    Ch = rabbit_ct_client_helpers:open_channel(Config, Server),
    QQ = ?config(queue_name, Config),
    ?assertEqual({'queue.declare_ok', QQ, 0, 0},
                 declare(Ch, QQ, [{<<"x-queue-type">>, longstr, <<"quorum">>}])),

    RaName = ra_name(QQ),
    publish(Ch, QQ),
    wait_for_messages_ready(Servers, RaName, 1),
    wait_for_messages_pending_ack(Servers, RaName, 0),
    subscribe(Ch, QQ, false),
    receive
        {#'basic.deliver'{delivery_tag = DeliveryTag,
                          redelivered  = false}, _} ->
            wait_for_messages_ready(Servers, RaName, 0),
            wait_for_messages_pending_ack(Servers, RaName, 1),
            amqp_channel:cast(Ch, #'basic.nack'{delivery_tag = DeliveryTag,
                                                multiple     = false,
                                                requeue      = true}),
            receive
                {#'basic.deliver'{delivery_tag = DeliveryTag1,
                                  redelivered  = true}, _} ->
                    wait_for_messages_ready(Servers, RaName, 0),
                    wait_for_messages_pending_ack(Servers, RaName, 1),
                    amqp_channel:cast(Ch, #'basic.ack'{delivery_tag = DeliveryTag1}),
                    wait_for_messages_ready(Servers, RaName, 0),
                    wait_for_messages_pending_ack(Servers, RaName, 0)
            end
    end.

subscribe_and_nack(Config) ->
    [Server | _] = Servers = rabbit_ct_broker_helpers:get_node_configs(Config, nodename),

    Ch = rabbit_ct_client_helpers:open_channel(Config, Server),
    QQ = ?config(queue_name, Config),
    ?assertEqual({'queue.declare_ok', QQ, 0, 0},
                 declare(Ch, QQ, [{<<"x-queue-type">>, longstr, <<"quorum">>}])),

    RaName = ra_name(QQ),
    publish(Ch, QQ),
    wait_for_messages_ready(Servers, RaName, 1),
    wait_for_messages_pending_ack(Servers, RaName, 0),
    subscribe(Ch, QQ, false),
    receive
        {#'basic.deliver'{delivery_tag = DeliveryTag,
                          redelivered  = false}, _} ->
            wait_for_messages_ready(Servers, RaName, 0),
            wait_for_messages_pending_ack(Servers, RaName, 1),
            amqp_channel:cast(Ch, #'basic.nack'{delivery_tag = DeliveryTag,
                                                multiple     = false,
                                                requeue      = false}),
            wait_for_messages_ready(Servers, RaName, 0),
            wait_for_messages_pending_ack(Servers, RaName, 0)
    end.

subscribe_and_multiple_nack(Config) ->
    [Server | _] = Servers = rabbit_ct_broker_helpers:get_node_configs(Config, nodename),

    Ch = rabbit_ct_client_helpers:open_channel(Config, Server),
    QQ = ?config(queue_name, Config),
    ?assertEqual({'queue.declare_ok', QQ, 0, 0},
                 declare(Ch, QQ, [{<<"x-queue-type">>, longstr, <<"quorum">>}])),

    RaName = ra_name(QQ),
    publish(Ch, QQ),
    publish(Ch, QQ),
    publish(Ch, QQ),
    wait_for_messages_ready(Servers, RaName, 3),
    wait_for_messages_pending_ack(Servers, RaName, 0),
    subscribe(Ch, QQ, false),
    receive_basic_deliver(false),
    receive_basic_deliver(false),
    receive
        {#'basic.deliver'{delivery_tag = DeliveryTag,
                          redelivered  = false}, _} ->
            wait_for_messages_ready(Servers, RaName, 0),
            wait_for_messages_pending_ack(Servers, RaName, 3),
            amqp_channel:cast(Ch, #'basic.nack'{delivery_tag = DeliveryTag,
                                                multiple     = true,
                                                requeue      = false}),
            wait_for_messages_ready(Servers, RaName, 0),
            wait_for_messages_pending_ack(Servers, RaName, 0)
    end.

publisher_confirms(Config) ->
    [Server | _] = Servers = rabbit_ct_broker_helpers:get_node_configs(Config, nodename),

    Ch = rabbit_ct_client_helpers:open_channel(Config, Server),
    QQ = ?config(queue_name, Config),
    ?assertEqual({'queue.declare_ok', QQ, 0, 0},
                 declare(Ch, QQ, [{<<"x-queue-type">>, longstr, <<"quorum">>}])),

    RaName = ra_name(QQ),
    amqp_channel:call(Ch, #'confirm.select'{}),
    amqp_channel:register_confirm_handler(Ch, self()),
    publish(Ch, QQ),
    wait_for_messages_ready(Servers, RaName, 1),
    wait_for_messages_pending_ack(Servers, RaName, 0),
    ct:pal("WAIT FOR CONFIRMS ~n", []),
    amqp_channel:wait_for_confirms(Ch, 5000),
    amqp_channel:unregister_confirm_handler(Ch),
    ok.

publisher_confirms_with_deleted_queue(Config) ->
    [Server | _] = rabbit_ct_broker_helpers:get_node_configs(Config, nodename),
    Ch = rabbit_ct_client_helpers:open_channel(Config, Server),
    QQ = ?config(queue_name, Config),
    ?assertEqual({'queue.declare_ok', QQ, 0, 0},
                 declare(Ch, QQ, [{<<"x-queue-type">>, longstr, <<"quorum">>}])),
    amqp_channel:call(Ch, #'confirm.select'{}),
    amqp_channel:register_confirm_handler(Ch, self()),
    % subscribe(Ch, QQ, false),
    publish(Ch, QQ),
    delete_queues(Ch, [QQ]),
    ct:pal("WAIT FOR CONFIRMS ~n", []),
    amqp_channel:wait_for_confirms_or_die(Ch, 5000),
    amqp_channel:unregister_confirm_handler(Ch),
    ok.

dead_letter_to_classic_queue(Config) ->
    [Server | _] = Servers = rabbit_ct_broker_helpers:get_node_configs(Config, nodename),

    Ch = rabbit_ct_client_helpers:open_channel(Config, Server),
    QQ = ?config(queue_name, Config),
    CQ = <<"classic-dead_letter_to_classic_queue">>,
    ?assertEqual({'queue.declare_ok', QQ, 0, 0},
                 declare(Ch, QQ, [{<<"x-queue-type">>, longstr, <<"quorum">>},
                                  {<<"x-dead-letter-exchange">>, longstr, <<>>},
                                  {<<"x-dead-letter-routing-key">>, longstr, CQ}
                                 ])),
    ?assertEqual({'queue.declare_ok', CQ, 0, 0}, declare(Ch, CQ, [])),
    test_dead_lettering(true, Config, Ch, Servers, ra_name(QQ), QQ, CQ).

test_dead_lettering(PolicySet, Config, Ch, Servers, RaName, Source, Destination) ->
    publish(Ch, Source),
    wait_for_messages_ready(Servers, RaName, 1),
    wait_for_messages_pending_ack(Servers, RaName, 0),
    wait_for_messages(Config, [[Destination, <<"0">>, <<"0">>, <<"0">>]]),
    DeliveryTag = consume(Ch, Source, false),
    wait_for_messages_ready(Servers, RaName, 0), 
    wait_for_messages_pending_ack(Servers, RaName, 1),
    wait_for_messages(Config, [[Destination, <<"0">>, <<"0">>, <<"0">>]]),
    amqp_channel:cast(Ch, #'basic.nack'{delivery_tag = DeliveryTag,
                                        multiple     = false,
                                        requeue      = false}),
    wait_for_messages_ready(Servers, RaName, 0),
    wait_for_messages_pending_ack(Servers, RaName, 0),
    case PolicySet of
        true ->
            wait_for_messages(Config, [[Destination, <<"1">>, <<"1">>, <<"0">>]]),
            _ = consume(Ch, Destination, true);
        false ->
            wait_for_messages(Config, [[Destination, <<"0">>, <<"0">>, <<"0">>]])
    end.

dead_letter_policy(Config) ->
    [Server | _] = Servers = rabbit_ct_broker_helpers:get_node_configs(Config, nodename),

    Ch = rabbit_ct_client_helpers:open_channel(Config, Server),
    QQ = ?config(queue_name, Config),
    CQ = <<"classic-dead_letter_policy">>,
    ?assertEqual({'queue.declare_ok', QQ, 0, 0},
                 declare(Ch, QQ, [{<<"x-queue-type">>, longstr, <<"quorum">>}])),
    ?assertEqual({'queue.declare_ok', CQ, 0, 0}, declare(Ch, CQ, [])),
    ok = rabbit_ct_broker_helpers:set_policy(
           Config, 0, <<"dlx">>, <<"dead_letter.*">>, <<"queues">>,
           [{<<"dead-letter-exchange">>, <<"">>},
            {<<"dead-letter-routing-key">>, CQ}]),
    RaName = ra_name(QQ),
    test_dead_lettering(true, Config, Ch, Servers, RaName, QQ, CQ),
    ok = rabbit_ct_broker_helpers:clear_policy(Config, 0, <<"dlx">>),
    test_dead_lettering(false, Config, Ch, Servers, RaName, QQ, CQ).

dead_letter_to_quorum_queue(Config) ->
    [Server | _] = Servers = rabbit_ct_broker_helpers:get_node_configs(Config, nodename),

    Ch = rabbit_ct_client_helpers:open_channel(Config, Server),
    QQ = ?config(queue_name, Config),
    QQ2 = <<"dead_letter_to_quorum_queue-q2">>,
    ?assertEqual({'queue.declare_ok', QQ, 0, 0},
                 declare(Ch, QQ, [{<<"x-queue-type">>, longstr, <<"quorum">>},
                                  {<<"x-dead-letter-exchange">>, longstr, <<>>},
                                  {<<"x-dead-letter-routing-key">>, longstr, QQ2}
                                 ])),
    ?assertEqual({'queue.declare_ok', QQ2, 0, 0},
                 declare(Ch, QQ2, [{<<"x-queue-type">>, longstr, <<"quorum">>}])),
    RaName = ra_name(QQ),
    RaName2 = ra_name(QQ2),
    publish(Ch, QQ),
    wait_for_messages_ready(Servers, RaName, 1),
    wait_for_messages_pending_ack(Servers, RaName, 0),
    wait_for_messages_ready(Servers, RaName2, 0),
    wait_for_messages_pending_ack(Servers, RaName2, 0),
    DeliveryTag = consume(Ch, QQ, false),
    wait_for_messages_ready(Servers, RaName, 0),
    wait_for_messages_pending_ack(Servers, RaName, 1),
    wait_for_messages_ready(Servers, RaName2, 0),
    wait_for_messages_pending_ack(Servers, RaName2, 0),
    amqp_channel:cast(Ch, #'basic.nack'{delivery_tag = DeliveryTag,
                                        multiple     = false,
                                        requeue      = false}),
    wait_for_messages_ready(Servers, RaName, 0),
    wait_for_messages_pending_ack(Servers, RaName, 0),
    wait_for_messages_ready(Servers, RaName2, 1),
    wait_for_messages_pending_ack(Servers, RaName2, 0),
    _ = consume(Ch, QQ2, false).

dead_letter_from_classic_to_quorum_queue(Config) ->
    [Server | _] = Servers = rabbit_ct_broker_helpers:get_node_configs(Config, nodename),

    Ch = rabbit_ct_client_helpers:open_channel(Config, Server),
    CQ = <<"classic-q-dead_letter_from_classic_to_quorum_queue">>,
    QQ = ?config(queue_name, Config),
    ?assertEqual({'queue.declare_ok', CQ, 0, 0},
                 declare(Ch, CQ, [{<<"x-dead-letter-exchange">>, longstr, <<>>},
                                  {<<"x-dead-letter-routing-key">>, longstr, QQ}
                                 ])),
    ?assertEqual({'queue.declare_ok', QQ, 0, 0},
                 declare(Ch, QQ, [{<<"x-queue-type">>, longstr, <<"quorum">>}])),
    RaName = ra_name(QQ),
    publish(Ch, CQ),
    wait_for_messages_ready(Servers, RaName, 0),
    wait_for_messages_pending_ack(Servers, RaName, 0),
    wait_for_messages(Config, [[CQ, <<"1">>, <<"1">>, <<"0">>]]),
    DeliveryTag = consume(Ch, CQ, false),
    wait_for_messages_ready(Servers, RaName, 0),
    wait_for_messages_pending_ack(Servers, RaName, 0),
    wait_for_messages(Config, [[CQ, <<"1">>, <<"0">>, <<"1">>]]),
    amqp_channel:cast(Ch, #'basic.nack'{delivery_tag = DeliveryTag,
                                        multiple     = false,
                                        requeue      = false}),
    wait_for_messages_ready(Servers, RaName, 1),
    wait_for_messages_pending_ack(Servers, RaName, 0),
    wait_for_messages(Config, [[CQ, <<"0">>, <<"0">>, <<"0">>]]),
    _ = consume(Ch, QQ, false),
    rabbit_ct_client_helpers:close_channel(Ch).

cleanup_queue_state_on_channel_after_publish(Config) ->
    %% Declare/delete the queue in one channel and publish on a different one,
    %% to verify that the cleanup is propagated through channels
    [Server | _] = Servers = rabbit_ct_broker_helpers:get_node_configs(Config, nodename),

    Ch1 = rabbit_ct_client_helpers:open_channel(Config, Server),
    Ch2 = rabbit_ct_client_helpers:open_channel(Config, Server),
    QQ = ?config(queue_name, Config),
    ?assertEqual({'queue.declare_ok', QQ, 0, 0},
                 declare(Ch1, QQ, [{<<"x-queue-type">>, longstr, <<"quorum">>}])),
    RaName = ra_name(QQ),
    publish(Ch2, QQ),
    Res = dirty_query(Servers, RaName, fun rabbit_fifo:query_consumer_count/1),
    ct:pal ("Res ~p", [Res]),
    wait_for_messages_pending_ack(Servers, RaName, 0),
    wait_for_messages_ready(Servers, RaName, 1),
    [NCh1, NCh2] = rpc:call(Server, rabbit_channel, list, []),
    %% Check the channel state contains the state for the quorum queue on
    %% channel 1 and 2
    wait_for_cleanup(Server, NCh1, 0),
    wait_for_cleanup(Server, NCh2, 1),
    %% then delete the queue and wait for the process to terminate
    ?assertMatch(#'queue.delete_ok'{},
                 amqp_channel:call(Ch1, #'queue.delete'{queue = QQ})),
    wait_until(fun() ->
                       [] == rpc:call(Server, supervisor, which_children,
                                      [ra_server_sup])
               end),
    %% Check that all queue states have been cleaned
    wait_for_cleanup(Server, NCh1, 0),
    wait_for_cleanup(Server, NCh2, 0).

cleanup_queue_state_on_channel_after_subscribe(Config) ->
    %% Declare/delete the queue and publish in one channel, while consuming on a
    %% different one to verify that the cleanup is propagated through channels
    [Server | _] = Servers = rabbit_ct_broker_helpers:get_node_configs(Config, nodename),

    Ch1 = rabbit_ct_client_helpers:open_channel(Config, Server),
    Ch2 = rabbit_ct_client_helpers:open_channel(Config, Server),
    QQ = ?config(queue_name, Config),
    ?assertEqual({'queue.declare_ok', QQ, 0, 0},
                 declare(Ch1, QQ, [{<<"x-queue-type">>, longstr, <<"quorum">>}])),
    RaName = ra_name(QQ),
    publish(Ch1, QQ),
    wait_for_messages_ready(Servers, RaName, 1),
    wait_for_messages_pending_ack(Servers, RaName, 0),
    subscribe(Ch2, QQ, false),
    receive
        {#'basic.deliver'{delivery_tag = DeliveryTag,
                          redelivered  = false}, _} ->
            wait_for_messages_ready(Servers, RaName, 0),
            wait_for_messages_pending_ack(Servers, RaName, 1),
            amqp_channel:cast(Ch2, #'basic.ack'{delivery_tag = DeliveryTag,
                                                multiple     = true}),
            wait_for_messages_ready(Servers, RaName, 0),
            wait_for_messages_pending_ack(Servers, RaName, 0)
    end,
    [NCh1, NCh2] = rpc:call(Server, rabbit_channel, list, []),
    %% Check the channel state contains the state for the quorum queue on channel 1 and 2
    wait_for_cleanup(Server, NCh1, 1),
    wait_for_cleanup(Server, NCh2, 1),
    ?assertMatch(#'queue.delete_ok'{}, amqp_channel:call(Ch1, #'queue.delete'{queue = QQ})),
    wait_until(fun() ->
                       [] == rpc:call(Server, supervisor, which_children, [ra_server_sup])
               end),
    %% Check that all queue states have been cleaned
    wait_for_cleanup(Server, NCh1, 0),
    wait_for_cleanup(Server, NCh2, 0).

recover_from_single_failure(Config) ->
    [Server, Server1, Server2] = Servers = rabbit_ct_broker_helpers:get_node_configs(Config, nodename),

    Ch = rabbit_ct_client_helpers:open_channel(Config, Server),
    QQ = ?config(queue_name, Config),
    ?assertEqual({'queue.declare_ok', QQ, 0, 0},
                 declare(Ch, QQ, [{<<"x-queue-type">>, longstr, <<"quorum">>}])),

    ok = rabbit_ct_broker_helpers:stop_node(Config, Server2),
    RaName = ra_name(QQ),

    publish(Ch, QQ),
    publish(Ch, QQ),
    publish(Ch, QQ),
    wait_for_messages_ready([Server, Server1], RaName, 3),
    wait_for_messages_pending_ack([Server, Server1], RaName, 0),

    ok = rabbit_ct_broker_helpers:start_node(Config, Server2),
    wait_for_messages_ready(Servers, RaName, 3),
    wait_for_messages_pending_ack(Servers, RaName, 0).

recover_from_multiple_failures(Config) ->
    [Server, Server1, Server2] = Servers = rabbit_ct_broker_helpers:get_node_configs(Config, nodename),

    Ch = rabbit_ct_client_helpers:open_channel(Config, Server),
    QQ = ?config(queue_name, Config),
    ?assertEqual({'queue.declare_ok', QQ, 0, 0},
                 declare(Ch, QQ, [{<<"x-queue-type">>, longstr, <<"quorum">>}])),

    ok = rabbit_ct_broker_helpers:stop_node(Config, Server1),
    RaName = ra_name(QQ),

    publish(Ch, QQ),
    publish(Ch, QQ),
    publish(Ch, QQ),

    ok = rabbit_ct_broker_helpers:stop_node(Config, Server2),

    publish(Ch, QQ),
    publish(Ch, QQ),
    publish(Ch, QQ),

    wait_for_messages_ready([Server], RaName, 3),
    wait_for_messages_pending_ack([Server], RaName, 0),

    ok = rabbit_ct_broker_helpers:start_node(Config, Server1),
    ok = rabbit_ct_broker_helpers:start_node(Config, Server2),

    %% there is an assumption here that the messages were not lost and were
    %% recovered when a quorum was restored. Not the best test perhaps.
    wait_for_messages_ready(Servers, RaName, 6),
    wait_for_messages_pending_ack(Servers, RaName, 0).

leadership_takeover(Config) ->
    %% Kill nodes in succession forcing the takeover of leadership, and all messages that
    %% are in the queue.
    [Server, Server1, Server2] = Servers = rabbit_ct_broker_helpers:get_node_configs(Config, nodename),

    Ch = rabbit_ct_client_helpers:open_channel(Config, Server),
    QQ = ?config(queue_name, Config),
    ?assertEqual({'queue.declare_ok', QQ, 0, 0},
                 declare(Ch, QQ, [{<<"x-queue-type">>, longstr, <<"quorum">>}])),

    ok = rabbit_ct_broker_helpers:stop_node(Config, Server1),
    RaName = ra_name(QQ),

    publish(Ch, QQ),
    publish(Ch, QQ),
    publish(Ch, QQ),

    wait_for_messages_ready([Server], RaName, 3),
    wait_for_messages_pending_ack([Server], RaName, 0),

    ok = rabbit_ct_broker_helpers:stop_node(Config, Server2),

    ok = rabbit_ct_broker_helpers:start_node(Config, Server1),
    ok = rabbit_ct_broker_helpers:stop_node(Config, Server),
    ok = rabbit_ct_broker_helpers:start_node(Config, Server2),
    ok = rabbit_ct_broker_helpers:stop_node(Config, Server1),
    ok = rabbit_ct_broker_helpers:start_node(Config, Server),

    wait_for_messages_ready([Server2, Server], RaName, 3),
    wait_for_messages_pending_ack([Server2, Server], RaName, 0),

    ok = rabbit_ct_broker_helpers:start_node(Config, Server1),
    wait_for_messages_ready(Servers, RaName, 3),
    wait_for_messages_pending_ack(Servers, RaName, 0).

metrics_cleanup_on_leadership_takeover(Config) ->
    %% Queue core metrics should be deleted from a node once the leadership is transferred
    %% to another follower
    [Server, _, _] = Servers = rabbit_ct_broker_helpers:get_node_configs(Config, nodename),

    Ch = rabbit_ct_client_helpers:open_channel(Config, Server),
    QQ = ?config(queue_name, Config),
    ?assertEqual({'queue.declare_ok', QQ, 0, 0},
                 declare(Ch, QQ, [{<<"x-queue-type">>, longstr, <<"quorum">>}])),

    RaName = ra_name(QQ),
    publish(Ch, QQ),
    publish(Ch, QQ),
    publish(Ch, QQ),

    wait_for_messages_ready([Server], RaName, 3),
    wait_for_messages_pending_ack([Server], RaName, 0),
    {ok, _, {_, Leader}} = ra:members({RaName, Server}),
    QRes = rabbit_misc:r(<<"/">>, queue, QQ),
    wait_until(
      fun() ->
              case rpc:call(Leader, ets, lookup, [queue_coarse_metrics, QRes]) of
                  [{QRes, 3, 0, 3, _}] -> true;
                  _ -> false
              end
      end),
    force_leader_change(Leader, Servers, QQ),
    wait_until(fun () ->
                       [] =:= rpc:call(Leader, ets, lookup, [queue_coarse_metrics, QRes]) andalso
                       [] =:= rpc:call(Leader, ets, lookup, [queue_metrics, QRes])
               end),
    ok.

metrics_cleanup_on_leader_crash(Config) ->
    %% Queue core metrics should be deleted from a node once the leadership is transferred
    %% to another follower
    [Server | _] = Servers =
        rabbit_ct_broker_helpers:get_node_configs(Config, nodename),

    Ch = rabbit_ct_client_helpers:open_channel(Config, Server),
    QQ = ?config(queue_name, Config),
    ?assertEqual({'queue.declare_ok', QQ, 0, 0},
                 declare(Ch, QQ, [{<<"x-queue-type">>, longstr, <<"quorum">>}])),

    RaName = ra_name(QQ),
    publish(Ch, QQ),
    publish(Ch, QQ),
    publish(Ch, QQ),

    wait_for_messages_ready([Server], RaName, 3),
    wait_for_messages_pending_ack([Server], RaName, 0),
    {ok, _, {Name, Leader}} = ra:members({RaName, Server}),
    QRes = rabbit_misc:r(<<"/">>, queue, QQ),
    wait_until(
      fun() ->
              case rpc:call(Leader, ets, lookup, [queue_coarse_metrics, QRes]) of
                  [{QRes, 3, 0, 3, _}] -> true;
                  _ -> false
              end
      end),
    Pid = rpc:call(Leader, erlang, whereis, [Name]),
    rpc:call(Leader, erlang, exit, [Pid, kill]),
    [Other | _] = lists:delete(Leader, Servers),
    catch ra:trigger_election(Other),
    %% kill it again just in case it came straight back up again
    catch rpc:call(Leader, erlang, exit, [Pid, kill]),

    %% this isn't a reliable test as the leader can be restarted so quickly
    %% after a crash it is elected leader of the next term as well.
    wait_until(
      fun() ->
              [] == rpc:call(Leader, ets, lookup, [queue_coarse_metrics, QRes])
      end),
    ok.

delete_declare(Config) ->
    %% Delete cluster in ra is asynchronous, we have to ensure that we handle that in rmq
    [Server | _] = Servers = rabbit_ct_broker_helpers:get_node_configs(Config,
                                                                   nodename),

    Ch = rabbit_ct_client_helpers:open_channel(Config, Server),
    QQ = ?config(queue_name, Config),
    ?assertEqual({'queue.declare_ok', QQ, 0, 0},
                 declare(Ch, QQ, [{<<"x-queue-type">>, longstr, <<"quorum">>}])),

    RaName = ra_name(QQ),
    publish(Ch, QQ),
    publish(Ch, QQ),
    publish(Ch, QQ),
    wait_for_messages_ready(Servers, RaName, 3),

    ?assertMatch(#'queue.delete_ok'{},
                 amqp_channel:call(Ch, #'queue.delete'{queue = QQ})),
    %% the actual data deletions happen after the call has returned as a quorum
    %% queue leader waits for all nodes to confirm they replicated the poison
    %% pill before terminating itself.
    timer:sleep(1000),
    ?assertEqual({'queue.declare_ok', QQ, 0, 0},
                 declare(Ch, QQ, [{<<"x-queue-type">>, longstr, <<"quorum">>}])),

    %% Ensure that is a new queue and it's empty
    wait_for_messages_ready(Servers, RaName, 0),
    wait_for_messages_pending_ack(Servers, RaName, 0).

basic_cancel(Config) ->
    [Server | _] = Servers = rabbit_ct_broker_helpers:get_node_configs(Config, nodename),

    Ch = rabbit_ct_client_helpers:open_channel(Config, Server),
    QQ = ?config(queue_name, Config),
    ?assertEqual({'queue.declare_ok', QQ, 0, 0},
                 declare(Ch, QQ, [{<<"x-queue-type">>, longstr, <<"quorum">>}])),

    RaName = ra_name(QQ),
    publish(Ch, QQ),
    wait_for_messages_ready(Servers, RaName, 1),
    wait_for_messages_pending_ack(Servers, RaName, 0),
    subscribe(Ch, QQ, false),
    receive
        {#'basic.deliver'{}, _} ->
            wait_for_messages_ready(Servers, RaName, 0),
            wait_for_messages_pending_ack(Servers, RaName, 1),
            amqp_channel:call(Ch, #'basic.cancel'{consumer_tag = <<"ctag">>}),
            wait_for_messages_ready(Servers, RaName, 1),
            wait_for_messages_pending_ack(Servers, RaName, 0)
    end.

purge(Config) ->
    [Server | _] = Servers = rabbit_ct_broker_helpers:get_node_configs(Config, nodename),

    Ch = rabbit_ct_client_helpers:open_channel(Config, Server),
    QQ = ?config(queue_name, Config),
    ?assertEqual({'queue.declare_ok', QQ, 0, 0},
                 declare(Ch, QQ, [{<<"x-queue-type">>, longstr, <<"quorum">>}])),

    RaName = ra_name(QQ),
    publish(Ch, QQ),
    publish(Ch, QQ),
    wait_for_messages_ready(Servers, RaName, 2),
    wait_for_messages_pending_ack(Servers, RaName, 0),
    _DeliveryTag = consume(Ch, QQ, false),
    wait_for_messages_ready(Servers, RaName, 1),
    wait_for_messages_pending_ack(Servers, RaName, 1),
    {'queue.purge_ok', 2} = amqp_channel:call(Ch, #'queue.purge'{queue = QQ}),
    wait_for_messages_pending_ack(Servers, RaName, 0),
    wait_for_messages_ready(Servers, RaName, 0).

sync_queue(Config) ->
    [Server | _] = rabbit_ct_broker_helpers:get_node_configs(Config, nodename),

    Ch = rabbit_ct_client_helpers:open_channel(Config, Server),
    QQ = ?config(queue_name, Config),
    ?assertEqual({'queue.declare_ok', QQ, 0, 0},
                 declare(Ch, QQ, [{<<"x-queue-type">>, longstr, <<"quorum">>}])),
    {error, _, _} =
        rabbit_ct_broker_helpers:rabbitmqctl(Config, 0, [<<"sync_queue">>, QQ]),
    ok.

cancel_sync_queue(Config) ->
    [Server | _] = rabbit_ct_broker_helpers:get_node_configs(Config, nodename),

    Ch = rabbit_ct_client_helpers:open_channel(Config, Server),
    QQ = ?config(queue_name, Config),
    ?assertEqual({'queue.declare_ok', QQ, 0, 0},
                 declare(Ch, QQ, [{<<"x-queue-type">>, longstr, <<"quorum">>}])),
    {error, _, _} =
        rabbit_ct_broker_helpers:rabbitmqctl(Config, 0, [<<"cancel_sync_queue">>, QQ]),
    ok.

declare_during_node_down(Config) ->
    [Server, DownServer, _] = Servers = rabbit_ct_broker_helpers:get_node_configs(
                                    Config, nodename),

    stop_node(Config, DownServer),
    % rabbit_ct_broker_helpers:stop_node(Config, DownServer),
    Ch = rabbit_ct_client_helpers:open_channel(Config, Server),
    QQ = ?config(queue_name, Config),
    ?assertEqual({'queue.declare_ok', QQ, 0, 0},
                 declare(Ch, QQ, [{<<"x-queue-type">>, longstr, <<"quorum">>}])),

    RaName = ra_name(QQ),
    timer:sleep(2000),
    rabbit_ct_broker_helpers:start_node(Config, DownServer),
    publish(Ch, QQ),
    wait_for_messages_ready(Servers, RaName, 1),
    ok.

add_member_not_running(Config) ->
    [Server | _] = rabbit_ct_broker_helpers:get_node_configs(Config, nodename),

    ct:pal("add_member_not_running config ~p", [Config]),
    Ch = rabbit_ct_client_helpers:open_channel(Config, Server),
    QQ = ?config(queue_name, Config),
    ?assertEqual({'queue.declare_ok', QQ, 0, 0},
                 declare(Ch, QQ, [{<<"x-queue-type">>, longstr, <<"quorum">>}])),
    ?assertEqual({error, node_not_running},
                 rpc:call(Server, rabbit_quorum_queue, add_member,
                          [<<"/">>, QQ, 'rabbit@burrow'])).

add_member_classic(Config) ->
    [Server | _] = rabbit_ct_broker_helpers:get_node_configs(Config, nodename),
    Ch = rabbit_ct_client_helpers:open_channel(Config, Server),
    CQ = ?config(queue_name, Config),
    ?assertEqual({'queue.declare_ok', CQ, 0, 0}, declare(Ch, CQ, [])),
    ?assertEqual({error, classic_queue_not_supported},
                 rpc:call(Server, rabbit_quorum_queue, add_member,
                          [<<"/">>, CQ, Server])).

add_member_already_a_member(Config) ->
    [Server | _] = rabbit_ct_broker_helpers:get_node_configs(Config, nodename),
    Ch = rabbit_ct_client_helpers:open_channel(Config, Server),
    QQ = ?config(queue_name, Config),
    ?assertEqual({'queue.declare_ok', QQ, 0, 0},
                 declare(Ch, QQ, [{<<"x-queue-type">>, longstr, <<"quorum">>}])),
    ?assertEqual({error, already_a_member},
                 rpc:call(Server, rabbit_quorum_queue, add_member,
                          [<<"/">>, QQ, Server])).

add_member_not_found(Config) ->
    [Server | _] = rabbit_ct_broker_helpers:get_node_configs(Config, nodename),
    QQ = ?config(queue_name, Config),
    ?assertEqual({error, not_found},
                 rpc:call(Server, rabbit_quorum_queue, add_member,
                          [<<"/">>, QQ, Server])).

add_member(Config) ->
    [Server0, Server1] = Servers0 =
        rabbit_ct_broker_helpers:get_node_configs(Config, nodename),
    Ch = rabbit_ct_client_helpers:open_channel(Config, Server0),
    QQ = ?config(queue_name, Config),
    ?assertEqual({'queue.declare_ok', QQ, 0, 0},
                 declare(Ch, QQ, [{<<"x-queue-type">>, longstr, <<"quorum">>}])),
    ?assertEqual({error, node_not_running},
                 rpc:call(Server0, rabbit_quorum_queue, add_member,
                          [<<"/">>, QQ, Server1])),
    ok = rabbit_control_helper:command(stop_app, Server1),
    ok = rabbit_control_helper:command(join_cluster, Server1, [atom_to_list(Server0)], []),
    rabbit_control_helper:command(start_app, Server1),
    ?assertEqual(ok, rpc:call(Server0, rabbit_quorum_queue, add_member,
                              [<<"/">>, QQ, Server1])),
    Info = rpc:call(Server0, rabbit_quorum_queue, infos,
                    [rabbit_misc:r(<<"/">>, queue, QQ)]),
    Servers = lists:sort(Servers0),
    ?assertEqual(Servers, lists:sort(proplists:get_value(online, Info, []))).

delete_member_not_running(Config) ->
    [Server | _] = rabbit_ct_broker_helpers:get_node_configs(Config, nodename),

    Ch = rabbit_ct_client_helpers:open_channel(Config, Server),
    QQ = ?config(queue_name, Config),
    ?assertEqual({'queue.declare_ok', QQ, 0, 0},
                 declare(Ch, QQ, [{<<"x-queue-type">>, longstr, <<"quorum">>}])),
    ?assertEqual({error, node_not_running},
                 rpc:call(Server, rabbit_quorum_queue, delete_member,
                          [<<"/">>, QQ, 'rabbit@burrow'])).

delete_member_classic(Config) ->
    [Server | _] = rabbit_ct_broker_helpers:get_node_configs(Config, nodename),
    Ch = rabbit_ct_client_helpers:open_channel(Config, Server),
    CQ = ?config(queue_name, Config),
    ?assertEqual({'queue.declare_ok', CQ, 0, 0}, declare(Ch, CQ, [])),
    ?assertEqual({error, classic_queue_not_supported},
                 rpc:call(Server, rabbit_quorum_queue, delete_member,
                          [<<"/">>, CQ, Server])).

delete_member_not_found(Config) ->
    [Server | _] = rabbit_ct_broker_helpers:get_node_configs(Config, nodename),
    QQ = ?config(queue_name, Config),
    ?assertEqual({error, not_found},
                 rpc:call(Server, rabbit_quorum_queue, delete_member,
                          [<<"/">>, QQ, Server])).

delete_member(Config) ->
    [Server | _] = rabbit_ct_broker_helpers:get_node_configs(Config, nodename),
    Ch = rabbit_ct_client_helpers:open_channel(Config, Server),
    QQ = ?config(queue_name, Config),
    ?assertEqual({'queue.declare_ok', QQ, 0, 0},
                 declare(Ch, QQ, [{<<"x-queue-type">>, longstr, <<"quorum">>}])),
    timer:sleep(100),
    ?assertEqual(ok,
                 rpc:call(Server, rabbit_quorum_queue, delete_member,
                          [<<"/">>, QQ, Server])),
    ?assertEqual({error, not_a_member},
                 rpc:call(Server, rabbit_quorum_queue, delete_member,
                          [<<"/">>, QQ, Server])).


cleanup_data_dir(Config) ->
    %% This test is slow, but also checks that we handle properly errors when
    %% trying to delete a queue in minority. A case clause there had gone
    %% previously unnoticed.

    [Server1, Server2] = rabbit_ct_broker_helpers:get_node_configs(Config, nodename),
    Ch = rabbit_ct_client_helpers:open_channel(Config, Server1),
    QQ = ?config(queue_name, Config),
    ?assertEqual({'queue.declare_ok', QQ, 0, 0},
                 declare(Ch, QQ, [{<<"x-queue-type">>, longstr, <<"quorum">>}])),
    timer:sleep(100),

    [{_, UId}] = rpc:call(Server1, ra_directory, list_registered, []),
    DataDir = rpc:call(Server1, ra_env, server_data_dir, [UId]),
    ?assert(filelib:is_dir(DataDir)),

    ok = rabbit_ct_broker_helpers:stop_node(Config, Server2),

    ?assertExit({{shutdown,
                  {connection_closing, {server_initiated_close, 541, _}}}, _},
                amqp_channel:call(Ch, #'queue.delete'{queue = QQ})),
    catch amqp_channel:call(Ch, #'queue.delete'{queue = QQ}),
    ?assert(filelib:is_dir(DataDir)),

    ?assertEqual(ok,
                 rpc:call(Server1, rabbit_quorum_queue, cleanup_data_dir,
                          [])),
    ?assert(not filelib:is_dir(DataDir)).

reconnect_consumer_and_publish(Config) ->
    [Server | _] = Servers =
        rabbit_ct_broker_helpers:get_node_configs(Config, nodename),
    Ch = rabbit_ct_client_helpers:open_channel(Config, Server),
    QQ = ?config(queue_name, Config),
    ?assertEqual({'queue.declare_ok', QQ, 0, 0},
                 declare(Ch, QQ, [{<<"x-queue-type">>, longstr, <<"quorum">>}])),
    RaName = ra_name(QQ),
    {ok, _, {_, Leader}} = ra:members({RaName, Server}),
    [F1, F2] = lists:delete(Leader, Servers),
    ChF = rabbit_ct_client_helpers:open_channel(Config, F1),
    publish(Ch, QQ),
    wait_for_messages_ready(Servers, RaName, 1),
    wait_for_messages_pending_ack(Servers, RaName, 0),
    subscribe(ChF, QQ, false),
    receive
        {#'basic.deliver'{redelivered = false}, _} ->
            wait_for_messages_ready(Servers, RaName, 0),
            wait_for_messages_pending_ack(Servers, RaName, 1)
    end,
    Up = [Leader, F2],
    rabbit_ct_broker_helpers:block_traffic_between(F1, Leader),
    rabbit_ct_broker_helpers:block_traffic_between(F1, F2),
    wait_for_messages_ready(Up, RaName, 1),
    wait_for_messages_pending_ack(Up, RaName, 0),
    wait_for_messages_ready([F1], RaName, 0),
    wait_for_messages_pending_ack([F1], RaName, 1),
    rabbit_ct_broker_helpers:allow_traffic_between(F1, Leader),
    rabbit_ct_broker_helpers:allow_traffic_between(F1, F2),
    publish(Ch, QQ),
    wait_for_messages_ready(Servers, RaName, 0),
    wait_for_messages_pending_ack(Servers, RaName, 2),
    receive
        {#'basic.deliver'{delivery_tag = DeliveryTag,
                          redelivered = false}, _} ->
            amqp_channel:cast(ChF, #'basic.ack'{delivery_tag = DeliveryTag,
                                                multiple     = false}),
            wait_for_messages_ready(Servers, RaName, 0),
            wait_for_messages_pending_ack(Servers, RaName, 1)
    end, 
    receive
        {#'basic.deliver'{delivery_tag = DeliveryTag2,
                          redelivered = true}, _} ->
            amqp_channel:cast(ChF, #'basic.ack'{delivery_tag = DeliveryTag2,
                                                multiple     = false}),
            wait_for_messages_ready(Servers, RaName, 0),
            wait_for_messages_pending_ack(Servers, RaName, 0)
    end.

reconnect_consumer_and_wait(Config) ->
    [Server | _] = Servers =
        rabbit_ct_broker_helpers:get_node_configs(Config, nodename),
    Ch = rabbit_ct_client_helpers:open_channel(Config, Server),
    QQ = ?config(queue_name, Config),
    ?assertEqual({'queue.declare_ok', QQ, 0, 0},
                 declare(Ch, QQ, [{<<"x-queue-type">>, longstr, <<"quorum">>}])),
    RaName = ra_name(QQ),
    {ok, _, {_, Leader}} = ra:members({RaName, Server}),
    [F1, F2] = lists:delete(Leader, Servers),
    ChF = rabbit_ct_client_helpers:open_channel(Config, F1),
    publish(Ch, QQ),
    wait_for_messages_ready(Servers, RaName, 1),
    wait_for_messages_pending_ack(Servers, RaName, 0),
    subscribe(ChF, QQ, false),
    receive
        {#'basic.deliver'{redelivered  = false}, _} ->
            wait_for_messages_ready(Servers, RaName, 0),
            wait_for_messages_pending_ack(Servers, RaName, 1)
    end,
    Up = [Leader, F2],
    rabbit_ct_broker_helpers:block_traffic_between(F1, Leader),
    rabbit_ct_broker_helpers:block_traffic_between(F1, F2),
    wait_for_messages_ready(Up, RaName, 1),
    wait_for_messages_pending_ack(Up, RaName, 0),
    wait_for_messages_ready([F1], RaName, 0),
    wait_for_messages_pending_ack([F1], RaName, 1),
    rabbit_ct_broker_helpers:allow_traffic_between(F1, Leader),
    rabbit_ct_broker_helpers:allow_traffic_between(F1, F2),
    wait_for_messages_ready(Servers, RaName, 0),
    wait_for_messages_pending_ack(Servers, RaName, 1),
    receive
        {#'basic.deliver'{delivery_tag = DeliveryTag,
                          redelivered = true}, _} ->
            amqp_channel:cast(ChF, #'basic.ack'{delivery_tag = DeliveryTag,
                                                multiple     = false}),
            wait_for_messages_ready(Servers, RaName, 0),
            wait_for_messages_pending_ack(Servers, RaName, 0)
    end.

reconnect_consumer_and_wait_channel_down(Config) ->
    [Server | _] = Servers =
        rabbit_ct_broker_helpers:get_node_configs(Config, nodename),
    Ch = rabbit_ct_client_helpers:open_channel(Config, Server),
    QQ = ?config(queue_name, Config),
    ?assertEqual({'queue.declare_ok', QQ, 0, 0},
                 declare(Ch, QQ, [{<<"x-queue-type">>, longstr, <<"quorum">>}])),
    RaName = ra_name(QQ),
    {ok, _, {_, Leader}} = ra:members({RaName, Server}),
    [F1, F2] = lists:delete(Leader, Servers),
    ChF = rabbit_ct_client_helpers:open_channel(Config, F1),
    publish(Ch, QQ),
    wait_for_messages_ready(Servers, RaName, 1),
    wait_for_messages_pending_ack(Servers, RaName, 0),
    subscribe(ChF, QQ, false),
    receive
        {#'basic.deliver'{redelivered  = false}, _} ->
            wait_for_messages_ready(Servers, RaName, 0),
            wait_for_messages_pending_ack(Servers, RaName, 1)
    end,
    Up = [Leader, F2],
    rabbit_ct_broker_helpers:block_traffic_between(F1, Leader),
    rabbit_ct_broker_helpers:block_traffic_between(F1, F2),
    wait_for_messages_ready(Up, RaName, 1),
    wait_for_messages_pending_ack(Up, RaName, 0),
    wait_for_messages_ready([F1], RaName, 0),
    wait_for_messages_pending_ack([F1], RaName, 1),
    rabbit_ct_client_helpers:close_channel(ChF),
    rabbit_ct_broker_helpers:allow_traffic_between(F1, Leader),
    rabbit_ct_broker_helpers:allow_traffic_between(F1, F2),
    %% Let's give it a few seconds to ensure it doesn't attempt to
    %% deliver to the down channel - it shouldn't be monitored
    %% at this time!
    timer:sleep(5000),
    wait_for_messages_ready(Servers, RaName, 1),
    wait_for_messages_pending_ack(Servers, RaName, 0).

basic_recover(Config) ->
    [Server | _] = Servers = rabbit_ct_broker_helpers:get_node_configs(Config, nodename),

    Ch = rabbit_ct_client_helpers:open_channel(Config, Server),
    QQ = ?config(queue_name, Config),
    ?assertEqual({'queue.declare_ok', QQ, 0, 0},
                 declare(Ch, QQ, [{<<"x-queue-type">>, longstr, <<"quorum">>}])),

    RaName = ra_name(QQ),
    publish(Ch, QQ),
    wait_for_messages_ready(Servers, RaName, 1),
    wait_for_messages_pending_ack(Servers, RaName, 0),
    _ = consume(Ch, QQ, false),
    wait_for_messages_ready(Servers, RaName, 0),
    wait_for_messages_pending_ack(Servers, RaName, 1),
    amqp_channel:cast(Ch, #'basic.recover'{requeue = true}),
    wait_for_messages_ready(Servers, RaName, 1),
    wait_for_messages_pending_ack(Servers, RaName, 0).

<<<<<<< HEAD
delete_immediately(Config) ->
    Server = rabbit_ct_broker_helpers:get_node_config(Config, 0, nodename),

    Ch = rabbit_ct_client_helpers:open_channel(Config, Server),
    QQ = ?config(queue_name, Config),
    Args = [{<<"x-queue-type">>, longstr, <<"quorum">>}],
    ?assertEqual({'queue.declare_ok', QQ, 0, 0},
                 declare(Ch, QQ, Args)),

    Cmd = ["eval", "{ok, Q} = rabbit_amqqueue:lookup(rabbit_misc:r(<<\"/\">>, queue, <<\"" ++ binary_to_list(QQ) ++ "\">>)), Pid = rabbit_amqqueue:pid_of(Q), rabbit_amqqueue:delete_immediately([Pid])."],
    {ok, Msg} = rabbit_ct_broker_helpers:rabbitmqctl(Config, 0, Cmd),
    ?assertEqual(match, re:run(Msg, ".*error.*", [{capture, none}])),

    ?assertEqual({'queue.declare_ok', QQ, 0, 0},
                 amqp_channel:call(Ch, #'queue.declare'{queue     = QQ,
                                                        durable   = true,
                                                        passive   = true,
                                                        auto_delete = false,
                                                        arguments = Args})).

delete_immediately_by_resource(Config) ->
    Server = rabbit_ct_broker_helpers:get_node_config(Config, 0, nodename),
=======
subscribe_redelivery_count(Config) ->
    [Server | _] = Servers = rabbit_ct_broker_helpers:get_node_configs(Config, nodename),

    Ch = rabbit_ct_client_helpers:open_channel(Config, Server),
    QQ = ?config(queue_name, Config),
    ?assertEqual({'queue.declare_ok', QQ, 0, 0},
                 declare(Ch, QQ, [{<<"x-queue-type">>, longstr, <<"quorum">>}])),

    RaName = ra_name(QQ),
    publish(Ch, QQ),
    wait_for_messages_ready(Servers, RaName, 1),
    wait_for_messages_pending_ack(Servers, RaName, 0),
    subscribe(Ch, QQ, false),

    DTag = <<"x-delivery-count">>,
    receive
        {#'basic.deliver'{delivery_tag = DeliveryTag,
                          redelivered  = false},
         #amqp_msg{props = #'P_basic'{headers = H0}}} ->
            ?assertMatch({DTag, _, 0}, rabbit_basic:header(DTag, H0)),
            amqp_channel:cast(Ch, #'basic.nack'{delivery_tag = DeliveryTag,
                                                multiple     = false,
                                                requeue      = true})
    end,

    receive
        {#'basic.deliver'{delivery_tag = DeliveryTag1,
                          redelivered  = true},
         #amqp_msg{props = #'P_basic'{headers = H1}}} ->
            ?assertMatch({DTag, _, 1}, rabbit_basic:header(DTag, H1)),
            amqp_channel:cast(Ch, #'basic.nack'{delivery_tag = DeliveryTag1,
                                                multiple     = false,
                                                requeue      = true})
    end,

    receive
        {#'basic.deliver'{delivery_tag = DeliveryTag2,
                          redelivered  = true},
         #amqp_msg{props = #'P_basic'{headers = H2}}} ->
            ?assertMatch({DTag, _, 2}, rabbit_basic:header(DTag, H2)),
            amqp_channel:cast(Ch, #'basic.ack'{delivery_tag = DeliveryTag2,
                                               multiple     = false}),
            wait_for_messages_ready(Servers, RaName, 0),
            wait_for_messages_pending_ack(Servers, RaName, 0)
    end.

consume_redelivery_count(Config) ->
    [Server | _] = Servers = rabbit_ct_broker_helpers:get_node_configs(Config, nodename),
>>>>>>> db888df2

    Ch = rabbit_ct_client_helpers:open_channel(Config, Server),
    QQ = ?config(queue_name, Config),
    ?assertEqual({'queue.declare_ok', QQ, 0, 0},
                 declare(Ch, QQ, [{<<"x-queue-type">>, longstr, <<"quorum">>}])),

<<<<<<< HEAD
    Cmd2 = ["eval", "rabbit_amqqueue:delete_immediately_by_resource([rabbit_misc:r(<<\"/\">>, queue, <<\"" ++ binary_to_list(QQ) ++ "\">>)])."],
    ?assertEqual({ok, "ok\n"}, rabbit_ct_broker_helpers:rabbitmqctl(Config, 0, Cmd2)),

    %% Check that the application and process are down
    wait_until(fun() ->
                       [] == rpc:call(Server, supervisor, which_children, [ra_server_sup])
               end),
    ?assertMatch({ra, _, _}, lists:keyfind(ra, 1,
                                           rpc:call(Server, application, which_applications, []))).
=======
    RaName = ra_name(QQ),
    publish(Ch, QQ),
    wait_for_messages_ready(Servers, RaName, 1),
    wait_for_messages_pending_ack(Servers, RaName, 0),

    DTag = <<"x-delivery-count">>,

    {#'basic.get_ok'{delivery_tag = DeliveryTag,
                     redelivered = false},
     #amqp_msg{props = #'P_basic'{headers = H0}}} =
        amqp_channel:call(Ch, #'basic.get'{queue = QQ,
                                           no_ack = false}),
    ?assertMatch({DTag, _, 0}, rabbit_basic:header(DTag, H0)),
    amqp_channel:cast(Ch, #'basic.nack'{delivery_tag = DeliveryTag,
                                        multiple     = false,
                                        requeue      = true}),

    {#'basic.get_ok'{delivery_tag = DeliveryTag1,
                     redelivered = true},
     #amqp_msg{props = #'P_basic'{headers = H1}}} =
        amqp_channel:call(Ch, #'basic.get'{queue = QQ,
                                           no_ack = false}),
    ?assertMatch({DTag, _, 1}, rabbit_basic:header(DTag, H1)),
    amqp_channel:cast(Ch, #'basic.nack'{delivery_tag = DeliveryTag1,
                                        multiple     = false,
                                        requeue      = true}),

    {#'basic.get_ok'{delivery_tag = DeliveryTag2,
                     redelivered = true},
     #amqp_msg{props = #'P_basic'{headers = H2}}} =
        amqp_channel:call(Ch, #'basic.get'{queue = QQ,
                                           no_ack = false}),
    ?assertMatch({DTag, _, 2}, rabbit_basic:header(DTag, H2)),
    amqp_channel:cast(Ch, #'basic.nack'{delivery_tag = DeliveryTag2,
                                        multiple     = false,
                                        requeue      = true}).

>>>>>>> db888df2

%%----------------------------------------------------------------------------

declare(Ch, Q) ->
    declare(Ch, Q, []).

declare(Ch, Q, Args) ->
    amqp_channel:call(Ch, #'queue.declare'{queue     = Q,
                                           durable   = true,
                                           auto_delete = false,
                                           arguments = Args}).

assert_queue_type(Server, Q, Expected) ->
    Actual = get_queue_type(Server, Q),
    Expected = Actual.

get_queue_type(Server, Q) ->
    QNameRes = rabbit_misc:r(<<"/">>, queue, Q),
    {ok, AMQQueue} =
        rpc:call(Server, rabbit_amqqueue, lookup, [QNameRes]),
    AMQQueue#amqqueue.type.

wait_for_messages(Config, Stats) ->
    wait_for_messages(Config, lists:sort(Stats), 60).

wait_for_messages(Config, Stats, 0) ->
    ?assertEqual(Stats,
                 lists:sort(
                   filter_queues(Stats,
                                 rabbit_ct_broker_helpers:rabbitmqctl_list(
                                   Config, 0, ["list_queues", "name", "messages", "messages_ready",
                                               "messages_unacknowledged"]))));
wait_for_messages(Config, Stats, N) ->
    case lists:sort(
           filter_queues(Stats,
                         rabbit_ct_broker_helpers:rabbitmqctl_list(
                           Config, 0, ["list_queues", "name", "messages", "messages_ready",
                                       "messages_unacknowledged"]))) of
        Stats0 when Stats0 == Stats ->
            ok;
        _ ->
            timer:sleep(500),
            wait_for_messages(Config, Stats, N - 1)
    end.

filter_queues(Expected, Got) ->
    Keys = [K || [K, _, _, _] <- Expected],
    lists:filter(fun([K, _, _, _]) ->
                         lists:member(K, Keys)
                 end, Got).

publish(Ch, Queue) ->
    ok = amqp_channel:call(Ch,
                           #'basic.publish'{routing_key = Queue},
                           #amqp_msg{props   = #'P_basic'{delivery_mode = 2},
                                     payload = <<"msg">>}).

consume(Ch, Queue, NoAck) ->
    {GetOk, _} = Reply = amqp_channel:call(Ch, #'basic.get'{queue = Queue,
                                                            no_ack = NoAck}),
    ?assertMatch({#'basic.get_ok'{}, #amqp_msg{payload = <<"msg">>}}, Reply),
    GetOk#'basic.get_ok'.delivery_tag.

consume_empty(Ch, Queue, NoAck) ->
    ?assertMatch(#'basic.get_empty'{},
                 amqp_channel:call(Ch, #'basic.get'{queue = Queue,
                                                    no_ack = NoAck})).

subscribe(Ch, Queue, NoAck) ->
    amqp_channel:subscribe(Ch, #'basic.consume'{queue = Queue,
                                                no_ack = NoAck,
                                                consumer_tag = <<"ctag">>},
                           self()),
    receive
        #'basic.consume_ok'{consumer_tag = <<"ctag">>} ->
             ok
    end.

qos(Ch, Prefetch, Global) ->
    ?assertMatch(#'basic.qos_ok'{},
                 amqp_channel:call(Ch, #'basic.qos'{global = Global,
                                                    prefetch_count = Prefetch})).

receive_basic_deliver(Redelivered) ->
    receive
        {#'basic.deliver'{redelivered = R}, _} when R == Redelivered ->
            ok
    end.

wait_for_cleanup(Server, Channel, Number) ->
    wait_for_cleanup(Server, Channel, Number, 60).

wait_for_cleanup(Server, Channel, Number, 0) ->
    ?assertEqual(Number, length(rpc:call(Server, rabbit_channel, list_queue_states, [Channel])));
wait_for_cleanup(Server, Channel, Number, N) ->
    case length(rpc:call(Server, rabbit_channel, list_queue_states, [Channel])) of
        Length when Number == Length ->
            ok;
        _ ->
            timer:sleep(500),
            wait_for_cleanup(Server, Channel, Number, N - 1)
    end.


wait_for_messages_ready(Servers, QName, Ready) ->
    wait_for_messages(Servers, QName, Ready,
                      fun rabbit_fifo:query_messages_ready/1, 60).

wait_for_messages_pending_ack(Servers, QName, Ready) ->
    wait_for_messages(Servers, QName, Ready,
                      fun rabbit_fifo:query_messages_checked_out/1, 60).

wait_for_messages(Servers, QName, Number, Fun, 0) ->
    Msgs = dirty_query(Servers, QName, Fun),
    Totals = lists:map(fun(M) when is_map(M) ->
                               maps:size(M);
                          (_) ->
                               -1
                       end, Msgs),
    ?assertEqual(Totals, [Number || _ <- lists:seq(1, length(Servers))]);
wait_for_messages(Servers, QName, Number, Fun, N) ->
    Msgs = dirty_query(Servers, QName, Fun),
    case lists:all(fun(M) when is_map(M) ->
                           maps:size(M) == Number;
                      (_) ->
                           false
                   end, Msgs) of
        true ->
            ok;
        _ ->
            timer:sleep(500),
            wait_for_messages(Servers, QName, Number, Fun, N - 1)
    end.

dirty_query(Servers, QName, Fun) ->
    lists:map(
      fun(N) ->
              case rpc:call(N, ra, local_query, [{QName, N}, Fun]) of
                  {ok, {_, Msgs}, _} ->
                      Msgs;
                  _ ->
                      undefined
              end
      end, Servers).

wait_until(Condition) ->
    wait_until(Condition, 60).

wait_until(Condition, 0) ->
    ?assertEqual(true, Condition());
wait_until(Condition, N) ->
    case Condition() of
        true ->
            ok;
        _ ->
            timer:sleep(500),
            wait_until(Condition, N - 1)
    end.

force_leader_change(Leader, Servers, Q) ->
    RaName = ra_name(Q),
    [F1, _] = Servers -- [Leader],
    ok = rpc:call(F1, ra, trigger_election, [{RaName, F1}]),
    case ra:members({RaName, Leader}) of
        {ok, _, {_, Leader}} ->
            %% Leader has been re-elected
            force_leader_change(Leader, Servers, Q);
        {ok, _, _} ->
            %% Leader has changed
            ok
    end.

delete_queues() ->
    [rabbit_amqqueue:delete(Q, false, false, <<"dummy">>)
     || Q <- rabbit_amqqueue:list()].

stop_node(Config, Server) ->
    rabbit_ct_broker_helpers:rabbitmqctl(Config, Server, ["stop"]).<|MERGE_RESOLUTION|>--- conflicted
+++ resolved
@@ -114,13 +114,10 @@
      basic_recover,
      idempotent_recover,
      vhost_with_quorum_queue_is_deleted,
-<<<<<<< HEAD
      delete_immediately,
-     delete_immediately_by_resource
-=======
+     delete_immediately_by_resource,
      consume_redelivery_count,
      subscribe_redelivery_count
->>>>>>> db888df2
     ].
 
 %% -------------------------------------------------------------------
@@ -1828,7 +1825,6 @@
     wait_for_messages_ready(Servers, RaName, 1),
     wait_for_messages_pending_ack(Servers, RaName, 0).
 
-<<<<<<< HEAD
 delete_immediately(Config) ->
     Server = rabbit_ct_broker_helpers:get_node_config(Config, 0, nodename),
 
@@ -1851,7 +1847,20 @@
 
 delete_immediately_by_resource(Config) ->
     Server = rabbit_ct_broker_helpers:get_node_config(Config, 0, nodename),
-=======
+    Ch = rabbit_ct_client_helpers:open_channel(Config, Server),
+    QQ = ?config(queue_name, Config),
+    ?assertEqual({'queue.declare_ok', QQ, 0, 0},
+                 declare(Ch, QQ, [{<<"x-queue-type">>, longstr, <<"quorum">>}])),
+    Cmd2 = ["eval", "rabbit_amqqueue:delete_immediately_by_resource([rabbit_misc:r(<<\"/\">>, queue, <<\"" ++ binary_to_list(QQ) ++ "\">>)])."],
+    ?assertEqual({ok, "ok\n"}, rabbit_ct_broker_helpers:rabbitmqctl(Config, 0, Cmd2)),
+
+    %% Check that the application and process are down
+    wait_until(fun() ->
+                       [] == rpc:call(Server, supervisor, which_children, [ra_server_sup])
+               end),
+    ?assertMatch({ra, _, _}, lists:keyfind(ra, 1,
+                                           rpc:call(Server, application, which_applications, []))).
+
 subscribe_redelivery_count(Config) ->
     [Server | _] = Servers = rabbit_ct_broker_helpers:get_node_configs(Config, nodename),
 
@@ -1900,24 +1909,11 @@
 
 consume_redelivery_count(Config) ->
     [Server | _] = Servers = rabbit_ct_broker_helpers:get_node_configs(Config, nodename),
->>>>>>> db888df2
-
-    Ch = rabbit_ct_client_helpers:open_channel(Config, Server),
-    QQ = ?config(queue_name, Config),
-    ?assertEqual({'queue.declare_ok', QQ, 0, 0},
-                 declare(Ch, QQ, [{<<"x-queue-type">>, longstr, <<"quorum">>}])),
-
-<<<<<<< HEAD
-    Cmd2 = ["eval", "rabbit_amqqueue:delete_immediately_by_resource([rabbit_misc:r(<<\"/\">>, queue, <<\"" ++ binary_to_list(QQ) ++ "\">>)])."],
-    ?assertEqual({ok, "ok\n"}, rabbit_ct_broker_helpers:rabbitmqctl(Config, 0, Cmd2)),
-
-    %% Check that the application and process are down
-    wait_until(fun() ->
-                       [] == rpc:call(Server, supervisor, which_children, [ra_server_sup])
-               end),
-    ?assertMatch({ra, _, _}, lists:keyfind(ra, 1,
-                                           rpc:call(Server, application, which_applications, []))).
-=======
+
+    Ch = rabbit_ct_client_helpers:open_channel(Config, Server),
+    QQ = ?config(queue_name, Config),
+    ?assertEqual({'queue.declare_ok', QQ, 0, 0},
+                 declare(Ch, QQ, [{<<"x-queue-type">>, longstr, <<"quorum">>}])),
     RaName = ra_name(QQ),
     publish(Ch, QQ),
     wait_for_messages_ready(Servers, RaName, 1),
@@ -1954,8 +1950,6 @@
     amqp_channel:cast(Ch, #'basic.nack'{delivery_tag = DeliveryTag2,
                                         multiple     = false,
                                         requeue      = true}).
-
->>>>>>> db888df2
 
 %%----------------------------------------------------------------------------
 
